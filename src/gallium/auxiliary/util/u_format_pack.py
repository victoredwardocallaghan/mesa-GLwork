#!/usr/bin/env python

'''
/**************************************************************************
 *
 * Copyright 2009 VMware, Inc.
 * All Rights Reserved.
 *
 * Permission is hereby granted, free of charge, to any person obtaining a
 * copy of this software and associated documentation files (the
 * "Software"), to deal in the Software without restriction, including
 * without limitation the rights to use, copy, modify, merge, publish,
 * distribute, sub license, and/or sell copies of the Software, and to
 * permit persons to whom the Software is furnished to do so, subject to
 * the following conditions:
 *
 * The above copyright notice and this permission notice (including the
 * next paragraph) shall be included in all copies or substantial portions
 * of the Software.
 *
 * THE SOFTWARE IS PROVIDED "AS IS", WITHOUT WARRANTY OF ANY KIND, EXPRESS
 * OR IMPLIED, INCLUDING BUT NOT LIMITED TO THE WARRANTIES OF
 * MERCHANTABILITY, FITNESS FOR A PARTICULAR PURPOSE AND NON-INFRINGEMENT.
 * IN NO EVENT SHALL VMWARE AND/OR ITS SUPPLIERS BE LIABLE FOR
 * ANY CLAIM, DAMAGES OR OTHER LIABILITY, WHETHER IN AN ACTION OF CONTRACT,
 * TORT OR OTHERWISE, ARISING FROM, OUT OF OR IN CONNECTION WITH THE
 * SOFTWARE OR THE USE OR OTHER DEALINGS IN THE SOFTWARE.
 *
 **************************************************************************/

/**
 * @file
 * Pixel format packing and unpacking functions.
 *
 * @author Jose Fonseca <jfonseca@vmware.com>
 */
'''


import sys

from u_format_parse import *


def generate_format_type(format):
    '''Generate a structure that describes the format.'''

    print 'union util_format_%s {' % format.short_name()
    if format.is_bitmask() or format.short_name() == "r11g11b10_float":
        print '   uint%u_t value;' % (format.block_size(),)
    print '   struct {'
    for channel in format.channels:
        if (format.is_bitmask() or format.is_mixed()) and not format.is_array() or format.short_name() == "r11g11b10_float":
            if channel.type == VOID:
                if channel.size:
                    print '      unsigned %s:%u;' % (channel.name, channel.size)
            elif channel.type == UNSIGNED:
                print '      unsigned %s:%u;' % (channel.name, channel.size)
            elif channel.type == SIGNED:
                print '      int %s:%u;' % (channel.name, channel.size)
            elif channel.type == FLOAT:
                if channel.size == 32:
                    print '      float %s;' % (channel.name)
                else:
                    print '      unsigned %s:%u;' % (channel.name, channel.size)
            else:
                assert 0
        else:
            assert channel.size % 8 == 0 and is_pot(channel.size)
            if channel.type == VOID:
                if channel.size:
                    print '      uint%u_t %s;' % (channel.size, channel.name)
            elif channel.type == UNSIGNED:
                print '      uint%u_t %s;' % (channel.size, channel.name)
            elif channel.type in (SIGNED, FIXED):
                print '      int%u_t %s;' % (channel.size, channel.name)
            elif channel.type == FLOAT:
                if channel.size == 64:
                    print '      double %s;' % (channel.name)
                elif channel.size == 32:
                    print '      float %s;' % (channel.name)
                elif channel.size == 16:
                    print '      uint16_t %s;' % (channel.name)
                else:
                    assert 0
            else:
                assert 0
    print '   } chan;'
    print '};'
    print


def bswap_format(format):
    '''Generate a structure that describes the format.'''

    if format.is_bitmask() and not format.is_array():
        print '#ifdef PIPE_ARCH_BIG_ENDIAN'
        print '   pixel.value = util_bswap%u(pixel.value);' % format.block_size()
        print '#endif'


def is_format_supported(format):
    '''Determines whether we actually have the plumbing necessary to generate the 
    to read/write to/from this format.'''

    # FIXME: Ideally we would support any format combination here.

    if format.layout != PLAIN:
        return False

    for i in range(4):
        channel = format.channels[i]
        if channel.type not in (VOID, UNSIGNED, SIGNED, FLOAT):
            return False
        if channel.type == FLOAT:
            if channel.size not in (32, 64):
               return False

    # We can only read a color from a depth/stencil format if the depth channel is present
    if format.colorspace == 'zs' and format.swizzles[0] == SWIZZLE_NONE:
        return False

    return True


def native_type(format):
    '''Get the native appropriate for a format.'''

    if format.layout == PLAIN:
        if not format.is_array():
            # For arithmetic pixel formats return the integer type that matches the whole pixel
            return 'uint%u_t' % format.block_size()
        else:
            # For array pixel formats return the integer type that matches the color channel
<<<<<<< HEAD
            channel = format.channels[0]
            if channel.type in (UNSIGNED, VOID):
                return 'uint%u_t' % channel.size
            elif channel.type == SIGNED:
                return 'int%u_t' % channel.size
            elif channel.type == FLOAT:
                if channel.size == 32:
=======
            type = format.channels[0]
            if type.type == VOID:
                type = format.channels[1]
            if type.type == UNSIGNED:
                return 'uint%u_t' % type.size
            elif type.type == SIGNED:
                return 'int%u_t' % type.size
            elif type.type == FLOAT:
                if type.size == 32:
>>>>>>> 56b34e54
                    return 'float'
                elif channel.size == 64:
                    return 'double'
                else:
                    assert False
            else:
                assert False
    else:
        assert False


def intermediate_native_type(bits, sign):
    '''Find a native type adequate to hold intermediate results of the request bit size.'''

    bytes = 4 # don't use anything smaller than 32bits
    while bytes * 8 < bits:
        bytes *= 2
    bits = bytes*8

    if sign:
        return 'int%u_t' % bits
    else:
        return 'uint%u_t' % bits


def get_one_shift(type):
    '''Get the number of the bit that matches unity for this type.'''
    if type.type == 'FLOAT':
        assert False
    if not type.norm:
        return 0
    if type.type == UNSIGNED:
        return type.size
    if type.type == SIGNED:
        return type.size - 1
    if type.type == FIXED:
        return type.size / 2
    assert False


def get_one(type):
    '''Get the value of unity for this type.'''
    if type.type == 'FLOAT' or not type.norm:
        return 1
    else:
        return (1 << get_one_shift(type)) - 1


def generate_clamp():
    '''Code generate the clamping functions for each type.

    We don't use a macro so that arguments with side effects, 
    like *src_pixel++ are correctly handled.
    '''

    for suffix, native_type in [
        ('', 'double'),
        ('f', 'float'),
        ('ui', 'unsigned int'),
        ('si', 'int'),
    ]:
        print 'static INLINE %s' % native_type
        print 'clamp%s(%s value, %s lbound, %s ubound)' % (suffix, native_type, native_type, native_type)
        print '{'
        print '   if(value < lbound)'
        print '      return lbound;'
        print '   if(value > ubound)'
        print '      return ubound;'
        print '   return value;'
        print '}'
        print


def clamp_expr(src_channel, dst_channel, dst_native_type, value):
    '''Generate the expression to clamp the value in the source type to the
    destination type range.'''

    if src_channel == dst_channel:
        return value

    # Pick the approriate clamp function
    if src_channel.type == FLOAT:
        if src_channel.size == 32:
            func = 'clampf'
        elif src_channel.size == 64:
            func = 'clamp'
        else:
            assert False
    elif src_channel.type == UNSIGNED:
        func = 'clampui'
    elif src_channel.type == SIGNED:
        func = 'clampsi'
    else:
        assert False

    src_min = src_channel.min()
    src_max = src_channel.max()
    dst_min = dst_channel.min()
    dst_max = dst_channel.max()

    if src_min < dst_min and src_max > dst_max:
        return 'CLAMP(%s, %s, %s)' % (value, dst_min, dst_max)

    if src_max > dst_max:
        return 'MIN2(%s, %s)' % (value, dst_max)
        
    if src_min < dst_min:
        return 'MAX2(%s, %s)' % (value, dst_min)

    return value


def conversion_expr(src_channel, dst_channel, dst_native_type, value, clamp=True):
    '''Generate the expression to convert a value between two types.'''

    if src_channel == dst_channel:
        return value

    if src_channel.type == FLOAT and dst_channel.type == FLOAT:
        return '(%s)%s' % (dst_native_type, value)
    
    if clamp:
        value = clamp_expr(src_channel, dst_channel, dst_native_type, value)

    if dst_channel.type == FLOAT:
        if src_channel.norm:
            one = get_one(src_channel)
            if src_channel.size <= 23:
                scale = '(1.0f/0x%x)' % one
            else:
                # bigger than single precision mantissa, use double
                scale = '(1.0/0x%x)' % one
            value = '(%s * %s)' % (value, scale)
        return '(%s)%s' % (dst_native_type, value)

    if src_channel.type == FLOAT:
        if dst_channel.norm:
            dst_one = get_one(dst_channel)
            if dst_channel.size <= 23:
                scale = '0x%x' % dst_one
            else:
                # bigger than single precision mantissa, use double
                scale = '(double)0x%x' % dst_one
            value = '(%s * %s)' % (value, scale)
        return '(%s)%s' % (dst_native_type, value)

    if src_channel.type in (SIGNED, UNSIGNED) and dst_channel.type in (SIGNED, UNSIGNED):
        if not src_channel.norm and not dst_channel.norm:
            # neither is normalized -- just cast
            return '(%s)%s' % (dst_native_type, value)

        src_one = get_one(src_channel)
        dst_one = get_one(dst_channel)

        if src_one > dst_one and src_channel.norm and dst_channel.norm:
            # We can just bitshift
            src_shift = get_one_shift(src_channel)
            dst_shift = get_one_shift(dst_channel)
            value = '(%s >> %s)' % (value, src_shift - dst_shift)
        else:
            # We need to rescale using an intermediate type big enough to hold the multiplication of both
            tmp_native_type = intermediate_native_type(src_channel.size + dst_channel.size, src_channel.sign and dst_channel.sign)
            value = '((%s)%s)' % (tmp_native_type, value)
            value = '(%s * 0x%x / 0x%x)' % (value, dst_one, src_one)
        value = '(%s)%s' % (dst_native_type, value)
        return value

    assert False


def generate_format_unpack(format, dst_channel, dst_native_type, dst_suffix):
    '''Generate the function to unpack pixels from a particular format'''

    name = format.short_name()

    print 'static INLINE void'
    print 'util_format_%s_unpack_%s(%s *dst, const uint8_t *src, unsigned length)' % (name, dst_suffix, dst_native_type)
    print '{'

    if is_format_supported(format):
    
        assert format.layout == PLAIN
    
        src_native_type = native_type(format)

        print '   while(length--) {'
    
        if format.is_bitmask():
            depth = format.block_size()
            print '      uint%u_t value = *(uint%u_t *)src;' % (depth, depth) 
    
            # Declare the intermediate variables
            for i in range(format.nr_channels()):
                src_channel = format.channels[i]
                if src_channel.type == UNSIGNED:
                    print '      uint%u_t %s;' % (depth, src_channel.name)
                elif src_channel.type == SIGNED:
                    print '      int%u_t %s;' % (depth, src_channel.name)
    
            print '   #ifdef PIPE_ARCH_BIG_ENDIAN'
            print '      value = util_bswap%u(value);' % depth
            print '   #endif'
    
            # Compute the intermediate unshifted values 
            shift = 0
            for i in range(format.nr_channels()):
                src_channel = format.channels[i]
                value = 'value'
                if src_channel.type == UNSIGNED:
                    if shift:
                        value = '%s >> %u' % (value, shift)
                    if shift + src_channel.size < depth:
                        value = '(%s) & 0x%x' % (value, (1 << src_channel.size) - 1)
                elif src_channel.type == SIGNED:
                    if shift + src_channel.size < depth:
                        # Align the sign bit
                        lshift = depth - (shift + src_channel.size)
                        value = '%s << %u' % (value, lshift)
                    # Cast to signed
                    value = '(int%u_t)(%s) ' % (depth, value)
                    if src_channel.size < depth:
                        # Align the LSB bit
                        rshift = depth - src_channel.size
                        value = '(%s) >> %u' % (value, rshift)
                else:
                    value = None
                    
                if value is not None:
                    print '      %s = %s;' % (src_channel.name, value)
                    
                shift += src_channel.size
    
            # Convert, swizzle, and store final values
            for i in range(4):
                swizzle = format.swizzles[i]
                if swizzle < 4:
                    src_channel = format.channels[swizzle]
                    value = src_channel.name 
                    value = conversion_expr(src_channel, dst_channel, dst_native_type, value)
                elif swizzle == SWIZZLE_0:
                    value = '0'
                elif swizzle == SWIZZLE_1:
                    value = get_one(dst_channel)
                elif swizzle == SWIZZLE_NONE:
                    value = '0'
                else:
                    assert False
                if format.colorspace == ZS:
                    if i == 3:
                        value = get_one(dst_channel)
                    elif i >= 1:
                        value = 'dst[0]'
                print '      dst[%u] = %s; /* %s */' % (i, value, 'rgba'[i])
            
        else:
            print '      union util_format_%s pixel;' % format.short_name()
            print '      memcpy(&pixel, src, sizeof pixel);'
            bswap_format(format)
        
            for i in range(4):
                swizzle = format.swizzles[i]
                if swizzle < 4:
                    src_channel = format.channels[swizzle]
                    value = 'pixel.chan.%s' % src_channel.name 
                    value = conversion_expr(src_channel, dst_channel, dst_native_type, value)
                elif swizzle == SWIZZLE_0:
                    value = '0'
                elif swizzle == SWIZZLE_1:
                    value = get_one(dst_channel)
                elif swizzle == SWIZZLE_NONE:
                    value = '0'
                else:
                    assert False
                if format.colorspace == ZS:
                    if i == 3:
                        value = get_one(dst_channel)
                    elif i >= 1:
                        value = 'dst[0]'
                print '      dst[%u] = %s; /* %s */' % (i, value, 'rgba'[i])
    
        print '      src += %u;' % (format.block_size() / 8,)
        print '      dst += 4;'
        print '   }'

    print '}'
    print
    

def generate_format_pack(format, src_channel, src_native_type, src_suffix):
    '''Generate the function to pack pixels to a particular format'''

    name = format.short_name()

    print 'static INLINE void'
    print 'util_format_%s_pack_%s(uint8_t *dst, const %s *src, unsigned length)' % (name, src_suffix, src_native_type)
    print '{'
    
    if is_format_supported(format):
        dst_native_type = native_type(format)
    
        assert format.layout == PLAIN
    
        inv_swizzle = format.inv_swizzles()
    
        print '   while(length--) {'
    
        if format.is_bitmask():
            depth = format.block_size()
            print '      uint%u_t value = 0;' % depth 
    
            shift = 0
            for i in range(4):
                dst_channel = format.channels[i]
                if inv_swizzle[i] is not None:
                    value ='src[%u]' % inv_swizzle[i]
                    value = conversion_expr(src_channel, dst_channel, dst_native_type, value)
                    if format.colorspace == ZS:
                        if i == 3:
                            value = get_one(dst_channel)
                        elif i >= 1:
                            value = '0'
                    if dst_channel.type in (UNSIGNED, SIGNED):
                        if shift + dst_channel.size < depth:
                            value = '(%s) & 0x%x' % (value, (1 << dst_channel.size) - 1)
                        if shift:
                            value = '(%s) << %u' % (value, shift)
                        if dst_channel.type == SIGNED:
                            # Cast to unsigned
                            value = '(uint%u_t)(%s) ' % (depth, value)
                    else:
                        value = None
                    if value is not None:
                        print '      value |= %s;' % (value)
                    
                shift += dst_channel.size
    
            print '#ifdef PIPE_ARCH_BIG_ENDIAN'
            print '      value = util_bswap%u(value);' % depth
            print '#endif'
            
            print '      *(uint%u_t *)dst = value;' % depth 
    
        else:
            print '      union util_format_%s pixel;' % format.short_name()
        
            for i in range(4):
                dst_channel = format.channels[i]
                width = dst_channel.size
                if inv_swizzle[i] is None:
                    continue
                value ='src[%u]' % inv_swizzle[i]
                value = conversion_expr(src_channel, dst_channel, dst_native_type, value)
                if format.colorspace == ZS:
                    if i == 3:
                        value = get_one(dst_channel)
                    elif i >= 1:
                        value = '0'
                print '      pixel.chan.%s = %s;' % (dst_channel.name, value)
        
            bswap_format(format)
            print '      memcpy(dst, &pixel, sizeof pixel);'
            
        print '      src += 4;'
        print '      dst += %u;' % (format.block_size() / 8,)
        print '   }'

    print '}'
    print
    

def generate_unpack(formats, dst_channel, dst_native_type, dst_suffix):
    '''Generate the dispatch function to unpack pixels from any format'''

    for format in formats:
        generate_format_unpack(format, dst_channel, dst_native_type, dst_suffix)


def generate_pack(formats, src_channel, src_native_type, src_suffix):
    '''Generate the dispatch function to pack pixels to any format'''

    for format in formats:
        generate_format_pack(format, src_channel, src_native_type, src_suffix)


def generate(formats):
    print
    print '#include "pipe/p_compiler.h"'
    print '#include "u_math.h"'
    print '#include "u_format.h"'
    print

    generate_clamp()

    for format in formats:
        if is_format_supported(format):
            generate_format_type(format)

    channel = Channel(FLOAT, False, 32)
    native_type = 'float'
    suffix = 'float'

    generate_unpack(formats, channel, native_type, suffix)
    generate_pack(formats, channel, native_type, suffix)

    channel = Channel(UNSIGNED, True, 8)
    native_type = 'uint8_t'
    suffix = '8unorm'

    generate_unpack(formats, channel, native_type, suffix)
    generate_pack(formats, channel, native_type, suffix)
<|MERGE_RESOLUTION|>--- conflicted
+++ resolved
@@ -132,7 +132,6 @@
             return 'uint%u_t' % format.block_size()
         else:
             # For array pixel formats return the integer type that matches the color channel
-<<<<<<< HEAD
             channel = format.channels[0]
             if channel.type in (UNSIGNED, VOID):
                 return 'uint%u_t' % channel.size
@@ -140,17 +139,6 @@
                 return 'int%u_t' % channel.size
             elif channel.type == FLOAT:
                 if channel.size == 32:
-=======
-            type = format.channels[0]
-            if type.type == VOID:
-                type = format.channels[1]
-            if type.type == UNSIGNED:
-                return 'uint%u_t' % type.size
-            elif type.type == SIGNED:
-                return 'int%u_t' % type.size
-            elif type.type == FLOAT:
-                if type.size == 32:
->>>>>>> 56b34e54
                     return 'float'
                 elif channel.size == 64:
                     return 'double'

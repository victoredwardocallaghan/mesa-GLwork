/**************************************************************************
 * 
 * Copyright 2007 Tungsten Graphics, Inc., Cedar Park, Texas.
 * All Rights Reserved.
 * Copyright 2008 VMware, Inc.  All rights reserved.
 *
 * Permission is hereby granted, free of charge, to any person obtaining a
 * copy of this software and associated documentation files (the
 * "Software"), to deal in the Software without restriction, including
 * without limitation the rights to use, copy, modify, merge, publish,
 * distribute, sub license, and/or sell copies of the Software, and to
 * permit persons to whom the Software is furnished to do so, subject to
 * the following conditions:
 * 
 * The above copyright notice and this permission notice (including the
 * next paragraph) shall be included in all copies or substantial portions
 * of the Software.
 * 
 * THE SOFTWARE IS PROVIDED "AS IS", WITHOUT WARRANTY OF ANY KIND, EXPRESS
 * OR IMPLIED, INCLUDING BUT NOT LIMITED TO THE WARRANTIES OF
 * MERCHANTABILITY, FITNESS FOR A PARTICULAR PURPOSE AND NON-INFRINGEMENT.
 * IN NO EVENT SHALL TUNGSTEN GRAPHICS AND/OR ITS SUPPLIERS BE LIABLE FOR
 * ANY CLAIM, DAMAGES OR OTHER LIABILITY, WHETHER IN AN ACTION OF CONTRACT,
 * TORT OR OTHERWISE, ARISING FROM, OUT OF OR IN CONNECTION WITH THE
 * SOFTWARE OR THE USE OR OTHER DEALINGS IN THE SOFTWARE.
 * 
 **************************************************************************/

/**
 * Texture sampling
 *
 * Authors:
 *   Brian Paul
 *   Keith Whitwell
 */

#include "pipe/p_context.h"
#include "pipe/p_defines.h"
#include "pipe/p_shader_tokens.h"
#include "util/u_math.h"
#include "util/u_memory.h"
#include "sp_quad.h"   /* only for #define QUAD_* tokens */
#include "sp_tex_sample.h"
#include "sp_tex_tile_cache.h"



/*
 * Note, the FRAC macro has to work perfectly.  Otherwise you'll sometimes
 * see 1-pixel bands of improperly weighted linear-filtered textures.
 * The tests/texwrap.c demo is a good test.
 * Also note, FRAC(x) doesn't truly return the fractional part of x for x < 0.
 * Instead, if x < 0 then FRAC(x) = 1 - true_frac(x).
 */
#define FRAC(f)  ((f) - util_ifloor(f))


/**
 * Linear interpolation macro
 */
static INLINE float
lerp(float a, float v0, float v1)
{
   return v0 + a * (v1 - v0);
}


/**
 * Do 2D/biliner interpolation of float values.
 * v00, v10, v01 and v11 are typically four texture samples in a square/box.
 * a and b are the horizontal and vertical interpolants.
 * It's important that this function is inlined when compiled with
 * optimization!  If we find that's not true on some systems, convert
 * to a macro.
 */
static INLINE float
lerp_2d(float a, float b,
        float v00, float v10, float v01, float v11)
{
   const float temp0 = lerp(a, v00, v10);
   const float temp1 = lerp(a, v01, v11);
   return lerp(b, temp0, temp1);
}


/**
 * As above, but 3D interpolation of 8 values.
 */
static INLINE float
lerp_3d(float a, float b, float c,
        float v000, float v100, float v010, float v110,
        float v001, float v101, float v011, float v111)
{
   const float temp0 = lerp_2d(a, b, v000, v100, v010, v110);
   const float temp1 = lerp_2d(a, b, v001, v101, v011, v111);
   return lerp(c, temp0, temp1);
}



/**
 * If A is a signed integer, A % B doesn't give the right value for A < 0
 * (in terms of texture repeat).  Just casting to unsigned fixes that.
 */
#define REMAINDER(A, B) ((unsigned) (A) % (unsigned) (B))


/**
 * Apply texture coord wrapping mode and return integer texture indexes
 * for a vector of four texcoords (S or T or P).
 * \param wrapMode  PIPE_TEX_WRAP_x
 * \param s  the incoming texcoords
 * \param size  the texture image size
 * \param icoord  returns the integer texcoords
 * \return  integer texture index
 */
static void
wrap_nearest_repeat(const float s[4], unsigned size,
                        int icoord[4])
{
   uint ch;

   /* s limited to [0,1) */
   /* i limited to [0,size-1] */
   for (ch = 0; ch < 4; ch++) {
      int i = util_ifloor(s[ch] * size);
      icoord[ch] = REMAINDER(i, size);
   }
}


static void
wrap_nearest_clamp(const float s[4], unsigned size,
                   int icoord[4])
{
   uint ch;
   /* s limited to [0,1] */
   /* i limited to [0,size-1] */
   for (ch = 0; ch < 4; ch++) {
      if (s[ch] <= 0.0F)
         icoord[ch] = 0;
      else if (s[ch] >= 1.0F)
         icoord[ch] = size - 1;
      else
         icoord[ch] = util_ifloor(s[ch] * size);
   }
}


static void
wrap_nearest_clamp_to_edge(const float s[4], unsigned size,
                           int icoord[4])
{
   uint ch;
   /* s limited to [min,max] */
   /* i limited to [0, size-1] */
   const float min = 1.0F / (2.0F * size);
   const float max = 1.0F - min;
   for (ch = 0; ch < 4; ch++) {
      if (s[ch] < min)
         icoord[ch] = 0;
      else if (s[ch] > max)
         icoord[ch] = size - 1;
      else
         icoord[ch] = util_ifloor(s[ch] * size);
   }
}


static void
wrap_nearest_clamp_to_border(const float s[4], unsigned size,
                             int icoord[4])
{
   uint ch;
   /* s limited to [min,max] */
   /* i limited to [-1, size] */
   const float min = -1.0F / (2.0F * size);
   const float max = 1.0F - min;
   for (ch = 0; ch < 4; ch++) {
      if (s[ch] <= min)
         icoord[ch] = -1;
      else if (s[ch] >= max)
         icoord[ch] = size;
      else
         icoord[ch] = util_ifloor(s[ch] * size);
   }
}

static void
wrap_nearest_mirror_repeat(const float s[4], unsigned size,
                           int icoord[4])
{
   uint ch;
   const float min = 1.0F / (2.0F * size);
   const float max = 1.0F - min;
   for (ch = 0; ch < 4; ch++) {
      const int flr = util_ifloor(s[ch]);
      float u;
      if (flr & 1)
         u = 1.0F - (s[ch] - (float) flr);
      else
         u = s[ch] - (float) flr;
      if (u < min)
         icoord[ch] = 0;
      else if (u > max)
         icoord[ch] = size - 1;
      else
         icoord[ch] = util_ifloor(u * size);
   }
}

static void
wrap_nearest_mirror_clamp(const float s[4], unsigned size,
                          int icoord[4])
{
   uint ch;
   for (ch = 0; ch < 4; ch++) {
      /* s limited to [0,1] */
      /* i limited to [0,size-1] */
      const float u = fabsf(s[ch]);
      if (u <= 0.0F)
         icoord[ch] = 0;
      else if (u >= 1.0F)
         icoord[ch] = size - 1;
      else
         icoord[ch] = util_ifloor(u * size);
   }
}

static void
wrap_nearest_mirror_clamp_to_edge(const float s[4], unsigned size,
                           int icoord[4])
{
   uint ch;
   /* s limited to [min,max] */
   /* i limited to [0, size-1] */
   const float min = 1.0F / (2.0F * size);
   const float max = 1.0F - min;
   for (ch = 0; ch < 4; ch++) {
      const float u = fabsf(s[ch]);
      if (u < min)
         icoord[ch] = 0;
      else if (u > max)
         icoord[ch] = size - 1;
      else
         icoord[ch] = util_ifloor(u * size);
   }
}


static void
wrap_nearest_mirror_clamp_to_border(const float s[4], unsigned size,
                                    int icoord[4])
{
   uint ch;
   /* s limited to [min,max] */
   /* i limited to [0, size-1] */
   const float min = -1.0F / (2.0F * size);
   const float max = 1.0F - min;
   for (ch = 0; ch < 4; ch++) {
      const float u = fabsf(s[ch]);
      if (u < min)
         icoord[ch] = -1;
      else if (u > max)
         icoord[ch] = size;
      else
         icoord[ch] = util_ifloor(u * size);
   }
}


/**
 * Used to compute texel locations for linear sampling for four texcoords.
 * \param wrapMode  PIPE_TEX_WRAP_x
 * \param s  the texcoords
 * \param size  the texture image size
 * \param icoord0  returns first texture indexes
 * \param icoord1  returns second texture indexes (usually icoord0 + 1)
 * \param w  returns blend factor/weight between texture indexes
 * \param icoord  returns the computed integer texture coords
 */
static void
wrap_linear_repeat(const float s[4], unsigned size,
                   int icoord0[4], int icoord1[4], float w[4])
{
   uint ch;

   for (ch = 0; ch < 4; ch++) {
      float u = s[ch] * size - 0.5F;
      icoord0[ch] = REMAINDER(util_ifloor(u), size);
      icoord1[ch] = REMAINDER(icoord0[ch] + 1, size);
      w[ch] = FRAC(u);
   }
}

static void
wrap_linear_clamp(const float s[4], unsigned size,
                  int icoord0[4], int icoord1[4], float w[4])
{
   uint ch;
   for (ch = 0; ch < 4; ch++) {
      float u = CLAMP(s[ch], 0.0F, 1.0F);
      u = u * size - 0.5f;
      icoord0[ch] = util_ifloor(u);
      icoord1[ch] = icoord0[ch] + 1;
      w[ch] = FRAC(u);
   }
}

static void
wrap_linear_clamp_to_edge(const float s[4], unsigned size,
                          int icoord0[4], int icoord1[4], float w[4])
{
   uint ch;
   for (ch = 0; ch < 4; ch++) {
      float u = CLAMP(s[ch], 0.0F, 1.0F);
      u = u * size - 0.5f;
      icoord0[ch] = util_ifloor(u);
      icoord1[ch] = icoord0[ch] + 1;
      if (icoord0[ch] < 0)
         icoord0[ch] = 0;
      if (icoord1[ch] >= (int) size)
         icoord1[ch] = size - 1;
      w[ch] = FRAC(u);
   }
}

static void
wrap_linear_clamp_to_border(const float s[4], unsigned size,
                            int icoord0[4], int icoord1[4], float w[4])
{
   const float min = -1.0F / (2.0F * size);
   const float max = 1.0F - min;
   uint ch;
   for (ch = 0; ch < 4; ch++) {
      float u = CLAMP(s[ch], min, max);
      u = u * size - 0.5f;
      icoord0[ch] = util_ifloor(u);
      icoord1[ch] = icoord0[ch] + 1;
      w[ch] = FRAC(u);
   }
}


static void
wrap_linear_mirror_repeat(const float s[4], unsigned size,
                          int icoord0[4], int icoord1[4], float w[4])
{
   uint ch;
   for (ch = 0; ch < 4; ch++) {
      const int flr = util_ifloor(s[ch]);
      float u;
      if (flr & 1)
         u = 1.0F - (s[ch] - (float) flr);
      else
         u = s[ch] - (float) flr;
      u = u * size - 0.5F;
      icoord0[ch] = util_ifloor(u);
      icoord1[ch] = icoord0[ch] + 1;
      if (icoord0[ch] < 0)
         icoord0[ch] = 0;
      if (icoord1[ch] >= (int) size)
         icoord1[ch] = size - 1;
      w[ch] = FRAC(u);
   }
}

static void
wrap_linear_mirror_clamp(const float s[4], unsigned size,
                         int icoord0[4], int icoord1[4], float w[4])
{
   uint ch;
   for (ch = 0; ch < 4; ch++) {
      float u = fabsf(s[ch]);
      if (u >= 1.0F)
         u = (float) size;
      else
         u *= size;
      u -= 0.5F;
      icoord0[ch] = util_ifloor(u);
      icoord1[ch] = icoord0[ch] + 1;
      w[ch] = FRAC(u);
   }
}

static void
wrap_linear_mirror_clamp_to_edge(const float s[4], unsigned size,
                                 int icoord0[4], int icoord1[4], float w[4])
{
   uint ch;
   for (ch = 0; ch < 4; ch++) {
      float u = fabsf(s[ch]);
      if (u >= 1.0F)
         u = (float) size;
      else
         u *= size;
      u -= 0.5F;
      icoord0[ch] = util_ifloor(u);
      icoord1[ch] = icoord0[ch] + 1;
      if (icoord0[ch] < 0)
         icoord0[ch] = 0;
      if (icoord1[ch] >= (int) size)
         icoord1[ch] = size - 1;
      w[ch] = FRAC(u);
   }
}

static void
wrap_linear_mirror_clamp_to_border(const float s[4], unsigned size,
                                   int icoord0[4], int icoord1[4], float w[4])
{
   const float min = -1.0F / (2.0F * size);
   const float max = 1.0F - min;
   uint ch;
   for (ch = 0; ch < 4; ch++) {
      float u = fabsf(s[ch]);
      if (u <= min)
         u = min * size;
      else if (u >= max)
         u = max * size;
      else
         u *= size;
      u -= 0.5F;
      icoord0[ch] = util_ifloor(u);
      icoord1[ch] = icoord0[ch] + 1;
      w[ch] = FRAC(u);
   }
}


/**
 * For RECT textures / unnormalized texcoords
 * Only a subset of wrap modes supported.
 */
static void
wrap_nearest_unorm_clamp(const float s[4], unsigned size,
                          int icoord[4])
{
   uint ch;
   for (ch = 0; ch < 4; ch++) {
      int i = util_ifloor(s[ch]);
      icoord[ch]= CLAMP(i, 0, (int) size-1);
   }
}

/* Handles clamp_to_edge and clamp_to_border:
 */
static void
wrap_nearest_unorm_clamp_to_border(const float s[4], unsigned size,
                               int icoord[4])
{
   uint ch;
   for (ch = 0; ch < 4; ch++) {
      icoord[ch]= util_ifloor( CLAMP(s[ch], 0.5F, (float) size - 0.5F) );
   }
}


/**
 * For RECT textures / unnormalized texcoords.
 * Only a subset of wrap modes supported.
 */
static void
wrap_linear_unorm_clamp(const float s[4], unsigned size,
                         int icoord0[4], int icoord1[4], float w[4])
{
   uint ch;
   for (ch = 0; ch < 4; ch++) {
      /* Not exactly what the spec says, but it matches NVIDIA output */
      float u = CLAMP(s[ch] - 0.5F, 0.0f, (float) size - 1.0f);
      icoord0[ch] = util_ifloor(u);
      icoord1[ch] = icoord0[ch] + 1;
      w[ch] = FRAC(u);
   }
}

static void
wrap_linear_unorm_clamp_to_border( const float s[4], unsigned size,
                                   int icoord0[4], int icoord1[4], float w[4])
{
<<<<<<< HEAD
   /*
      major axis
      direction     target                             sc     tc    ma
      ----------    -------------------------------    ---    ---   ---
       +rx          TEXTURE_CUBE_MAP_POSITIVE_X_EXT    -rz    -ry   rx
       -rx          TEXTURE_CUBE_MAP_NEGATIVE_X_EXT    +rz    -ry   rx
       +ry          TEXTURE_CUBE_MAP_POSITIVE_Y_EXT    +rx    +rz   ry
       -ry          TEXTURE_CUBE_MAP_NEGATIVE_Y_EXT    +rx    -rz   ry
       +rz          TEXTURE_CUBE_MAP_POSITIVE_Z_EXT    +rx    -ry   rz
       -rz          TEXTURE_CUBE_MAP_NEGATIVE_Z_EXT    -rx    -ry   rz
   */
   const float arx = fabsf(rx), ary = fabsf(ry), arz = fabsf(rz);
   unsigned face;
   float sc, tc, ma;

   if (arx >= ary && arx >= arz) {
      if (rx >= 0.0F) {
         face = PIPE_TEX_FACE_POS_X;
         sc = -rz;
         tc = -ry;
         ma = arx;
      }
      else {
         face = PIPE_TEX_FACE_NEG_X;
         sc = rz;
         tc = -ry;
         ma = arx;
      }
   }
   else if (ary >= arx && ary >= arz) {
      if (ry >= 0.0F) {
         face = PIPE_TEX_FACE_POS_Y;
         sc = rx;
         tc = rz;
         ma = ary;
      }
      else {
         face = PIPE_TEX_FACE_NEG_Y;
         sc = rx;
         tc = -rz;
         ma = ary;
      }
   }
   else {
      if (rz > 0.0F) {
         face = PIPE_TEX_FACE_POS_Z;
         sc = rx;
         tc = -ry;
         ma = arz;
      }
      else {
         face = PIPE_TEX_FACE_NEG_Z;
         sc = -rx;
         tc = -ry;
         ma = arz;
      }
=======
   uint ch;
   for (ch = 0; ch < 4; ch++) {
      float u = CLAMP(s[ch], 0.5F, (float) size - 0.5F);
      u -= 0.5F;
      icoord0[ch] = util_ifloor(u);
      icoord1[ch] = icoord0[ch] + 1;
      if (icoord1[ch] > (int) size - 1)
         icoord1[ch] = size - 1;
      w[ch] = FRAC(u);
>>>>>>> 75276ea3
   }
}





/**
 * Examine the quad's texture coordinates to compute the partial
 * derivatives w.r.t X and Y, then compute lambda (level of detail).
 */
static float
compute_lambda_1d(const struct sp_sampler_varient *samp,
                  const float s[QUAD_SIZE],
                  const float t[QUAD_SIZE],
                  const float p[QUAD_SIZE],
                  float lodbias)
{
   const struct pipe_texture *texture = samp->texture;
   const struct pipe_sampler_state *sampler = samp->sampler;
   float dsdx = fabsf(s[QUAD_BOTTOM_RIGHT] - s[QUAD_BOTTOM_LEFT]);
   float dsdy = fabsf(s[QUAD_TOP_LEFT]     - s[QUAD_BOTTOM_LEFT]);
   float rho = MAX2(dsdx, dsdy) * texture->width[0];
   float lambda;

   lambda = util_fast_log2(rho);
   lambda += lodbias + sampler->lod_bias;
   lambda = CLAMP(lambda, sampler->min_lod, sampler->max_lod);

   return lambda;
}

static float
compute_lambda_2d(const struct sp_sampler_varient *samp,
                  const float s[QUAD_SIZE],
                  const float t[QUAD_SIZE],
                  const float p[QUAD_SIZE],
                  float lodbias)
{
   const struct pipe_texture *texture = samp->texture;
   const struct pipe_sampler_state *sampler = samp->sampler;
   float dsdx = fabsf(s[QUAD_BOTTOM_RIGHT] - s[QUAD_BOTTOM_LEFT]);
   float dsdy = fabsf(s[QUAD_TOP_LEFT]     - s[QUAD_BOTTOM_LEFT]);
   float dtdx = fabsf(t[QUAD_BOTTOM_RIGHT] - t[QUAD_BOTTOM_LEFT]);
   float dtdy = fabsf(t[QUAD_TOP_LEFT]     - t[QUAD_BOTTOM_LEFT]);
   float maxx = MAX2(dsdx, dsdy) * texture->width[0];
   float maxy = MAX2(dtdx, dtdy) * texture->height[0];
   float rho  = MAX2(maxx, maxy);
   float lambda;

   lambda = util_fast_log2(rho);
   lambda += lodbias + sampler->lod_bias;
   lambda = CLAMP(lambda, sampler->min_lod, sampler->max_lod);

   return lambda;
}


static float
compute_lambda_3d(const struct sp_sampler_varient *samp,
                  const float s[QUAD_SIZE],
                  const float t[QUAD_SIZE],
                  const float p[QUAD_SIZE],
                  float lodbias)
{
   const struct pipe_texture *texture = samp->texture;
   const struct pipe_sampler_state *sampler = samp->sampler;
   float dsdx = fabsf(s[QUAD_BOTTOM_RIGHT] - s[QUAD_BOTTOM_LEFT]);
   float dsdy = fabsf(s[QUAD_TOP_LEFT]     - s[QUAD_BOTTOM_LEFT]);
   float dtdx = fabsf(t[QUAD_BOTTOM_RIGHT] - t[QUAD_BOTTOM_LEFT]);
   float dtdy = fabsf(t[QUAD_TOP_LEFT]     - t[QUAD_BOTTOM_LEFT]);
   float dpdx = fabsf(p[QUAD_BOTTOM_RIGHT] - p[QUAD_BOTTOM_LEFT]);
   float dpdy = fabsf(p[QUAD_TOP_LEFT]     - p[QUAD_BOTTOM_LEFT]);
   float maxx = MAX2(dsdx, dsdy) * texture->width[0];
   float maxy = MAX2(dtdx, dtdy) * texture->height[0];
   float maxz = MAX2(dpdx, dpdy) * texture->depth[0];
   float rho, lambda;

   rho = MAX2(maxx, maxy);
   rho = MAX2(rho, maxz);

   lambda = util_fast_log2(rho);
   lambda += lodbias + sampler->lod_bias;
   lambda = CLAMP(lambda, sampler->min_lod, sampler->max_lod);

   return lambda;
}



static float
compute_lambda_vert(const struct sp_sampler_varient *samp,
                    const float s[QUAD_SIZE],
                    const float t[QUAD_SIZE],
                    const float p[QUAD_SIZE],
                    float lodbias)
{
   return lodbias;
}



/**
 * Get a texel from a texture, using the texture tile cache.
 *
 * \param addr  the template tex address containing cube, z, face info.
 * \param x  the x coord of texel within 2D image
 * \param y  the y coord of texel within 2D image
 * \param rgba  the quad to put the texel/color into
 *
 * XXX maybe move this into sp_tex_tile_cache.c and merge with the
 * sp_get_cached_tile_tex() function.  Also, get 4 texels instead of 1...
 */




static INLINE const float *
get_texel_2d_no_border(const struct sp_sampler_varient *samp,
		       union tex_tile_address addr, int x, int y)
{
   const struct softpipe_tex_cached_tile *tile;

   addr.bits.x = x / TILE_SIZE;
   addr.bits.y = y / TILE_SIZE;
   y %= TILE_SIZE;
   x %= TILE_SIZE;

   tile = sp_get_cached_tile_tex(samp->cache, addr);

   return &tile->data.color[y][x][0];
}


static INLINE const float *
get_texel_2d(const struct sp_sampler_varient *samp,
	     union tex_tile_address addr, int x, int y)
{
   const struct pipe_texture *texture = samp->texture;
   unsigned level = addr.bits.level;

   if (x < 0 || x >= (int) texture->width[level] ||
       y < 0 || y >= (int) texture->height[level]) {
      return samp->sampler->border_color;
   }
   else {
      return get_texel_2d_no_border( samp, addr, x, y );
   }
}


/* Gather a quad of adjacent texels within a tile:
 */
static INLINE void
get_texel_quad_2d_no_border_single_tile(const struct sp_sampler_varient *samp,
					union tex_tile_address addr, 
					unsigned x, unsigned y, 
					const float *out[4])
{
   const struct softpipe_tex_cached_tile *tile;

   addr.bits.x = x / TILE_SIZE;
   addr.bits.y = y / TILE_SIZE;
   y %= TILE_SIZE;
   x %= TILE_SIZE;

   tile = sp_get_cached_tile_tex(samp->cache, addr);
      
   out[0] = &tile->data.color[y  ][x  ][0];
   out[1] = &tile->data.color[y  ][x+1][0];
   out[2] = &tile->data.color[y+1][x  ][0];
   out[3] = &tile->data.color[y+1][x+1][0];
}


/* Gather a quad of potentially non-adjacent texels:
 */
static INLINE void
get_texel_quad_2d_no_border(const struct sp_sampler_varient *samp,
			    union tex_tile_address addr,
			    int x0, int y0, 
			    int x1, int y1,
			    const float *out[4])
{
   out[0] = get_texel_2d_no_border( samp, addr, x0, y0 );
   out[1] = get_texel_2d_no_border( samp, addr, x1, y0 );
   out[2] = get_texel_2d_no_border( samp, addr, x0, y1 );
   out[3] = get_texel_2d_no_border( samp, addr, x1, y1 );
}

/* Can involve a lot of unnecessary checks for border color:
 */
static INLINE void
get_texel_quad_2d(const struct sp_sampler_varient *samp,
		  union tex_tile_address addr,
		  int x0, int y0, 
		  int x1, int y1,
		  const float *out[4])
{
   out[0] = get_texel_2d( samp, addr, x0, y0 );
   out[1] = get_texel_2d( samp, addr, x1, y0 );
   out[3] = get_texel_2d( samp, addr, x1, y1 );
   out[2] = get_texel_2d( samp, addr, x0, y1 );
}



/* 3d varients:
 */
static INLINE const float *
get_texel_3d_no_border(const struct sp_sampler_varient *samp,
		    union tex_tile_address addr, int x, int y, int z)
{
   const struct softpipe_tex_cached_tile *tile;

   addr.bits.x = x / TILE_SIZE;
   addr.bits.y = y / TILE_SIZE;
   addr.bits.z = z;
   y %= TILE_SIZE;
   x %= TILE_SIZE;

   tile = sp_get_cached_tile_tex(samp->cache, addr);

   return &tile->data.color[y][x][0];
}


static INLINE const float *
get_texel_3d(const struct sp_sampler_varient *samp,
	     union tex_tile_address addr, int x, int y, int z )
{
   const struct pipe_texture *texture = samp->texture;
   unsigned level = addr.bits.level;

   if (x < 0 || x >= (int) texture->width[level] ||
       y < 0 || y >= (int) texture->height[level] ||
       z < 0 || z >= (int) texture->depth[level]) {
      return samp->sampler->border_color;
   }
   else {
      return get_texel_3d_no_border( samp, addr, x, y, z );
   }
}


/**
 * Given the logbase2 of a mipmap's base level size and a mipmap level,
 * return the size (in texels) of that mipmap level.
 * For example, if level[0].width = 256 then base_pot will be 8.
 * If level = 2, then we'll return 64 (the width at level=2).
 * Return 1 if level > base_pot.
 */
static INLINE unsigned
pot_level_size(unsigned base_pot, unsigned level)
{
   return (base_pot >= level) ? (1 << (base_pot - level)) : 1;
}


/* Some image-filter fastpaths:
 */
static INLINE void
img_filter_2d_linear_repeat_POT(struct tgsi_sampler *tgsi_sampler,
                                  const float s[QUAD_SIZE],
                                  const float t[QUAD_SIZE],
                                  const float p[QUAD_SIZE],
                                  float lodbias,
                                  float rgba[NUM_CHANNELS][QUAD_SIZE])
{
   const struct sp_sampler_varient *samp = sp_sampler_varient(tgsi_sampler);
   unsigned  j;
   unsigned level = samp->level;
   unsigned xpot = pot_level_size(samp->xpot, level);
   unsigned ypot = pot_level_size(samp->ypot, level);
   unsigned xmax = (xpot - 1) & (TILE_SIZE - 1); /* MIN2(TILE_SIZE, xpot) - 1; */
   unsigned ymax = (ypot - 1) & (TILE_SIZE - 1); /* MIN2(TILE_SIZE, ypot) - 1; */
   union tex_tile_address addr;

   addr.value = 0;
   addr.bits.level = samp->level;


   for (j = 0; j < QUAD_SIZE; j++) {
      int c;

      float u = s[j] * xpot - 0.5F;
      float v = t[j] * ypot - 0.5F;

      int uflr = util_ifloor(u);
      int vflr = util_ifloor(v);

      float xw = u - (float)uflr;
      float yw = v - (float)vflr;

      int x0 = uflr & (xpot - 1);
      int y0 = vflr & (ypot - 1);

      const float *tx[4];      
      
      /* Can we fetch all four at once:
       */
      if (x0 < xmax && y0 < ymax)
      {
         get_texel_quad_2d_no_border_single_tile(samp, addr, x0, y0, tx);
      }
      else 
      {
         unsigned x1 = (x0 + 1) & (xpot - 1);
         unsigned y1 = (y0 + 1) & (ypot - 1);
         get_texel_quad_2d_no_border(samp, addr, x0, y0, x1, y1, tx);
      }


      /* interpolate R, G, B, A */
      for (c = 0; c < 4; c++) {
         rgba[c][j] = lerp_2d(xw, yw, 
                              tx[0][c], tx[1][c], 
                              tx[2][c], tx[3][c]);
      }
   }
}


static INLINE void
img_filter_2d_nearest_repeat_POT(struct tgsi_sampler *tgsi_sampler,
                                 const float s[QUAD_SIZE],
                                 const float t[QUAD_SIZE],
                                 const float p[QUAD_SIZE],
                                 float lodbias,
                                 float rgba[NUM_CHANNELS][QUAD_SIZE])
{
   const struct sp_sampler_varient *samp = sp_sampler_varient(tgsi_sampler);
   unsigned  j;
   unsigned level = samp->level;
   unsigned xpot = pot_level_size(samp->xpot, level);
   unsigned ypot = pot_level_size(samp->ypot, level);
   union tex_tile_address addr;

   addr.value = 0;
   addr.bits.level = samp->level;

   for (j = 0; j < QUAD_SIZE; j++) {
      int c;

      float u = s[j] * xpot;
      float v = t[j] * ypot;

      int uflr = util_ifloor(u);
      int vflr = util_ifloor(v);

      int x0 = uflr & (xpot - 1);
      int y0 = vflr & (ypot - 1);

      const float *out = get_texel_2d_no_border(samp, addr, x0, y0);

      for (c = 0; c < 4; c++) {
         rgba[c][j] = out[c];
      }
   }
}


static INLINE void
img_filter_2d_nearest_clamp_POT(struct tgsi_sampler *tgsi_sampler,
                                const float s[QUAD_SIZE],
                                const float t[QUAD_SIZE],
                                const float p[QUAD_SIZE],
                                float lodbias,
                                float rgba[NUM_CHANNELS][QUAD_SIZE])
{
   const struct sp_sampler_varient *samp = sp_sampler_varient(tgsi_sampler);
   unsigned  j;
   unsigned level = samp->level;
   unsigned xpot = pot_level_size(samp->xpot, level);
   unsigned ypot = pot_level_size(samp->ypot, level);
   union tex_tile_address addr;

   addr.value = 0;
   addr.bits.level = samp->level;

   for (j = 0; j < QUAD_SIZE; j++) {
      int c;

      float u = s[j] * xpot;
      float v = t[j] * ypot;

      int x0, y0;
      const float *out;

      x0 = util_ifloor(u);
      if (x0 < 0) 
         x0 = 0;
      else if (x0 > xpot - 1)
         x0 = xpot - 1;

      y0 = util_ifloor(v);
      if (y0 < 0) 
         y0 = 0;
      else if (y0 > ypot - 1)
         y0 = ypot - 1;
      
      out = get_texel_2d_no_border(samp, addr, x0, y0);

      for (c = 0; c < 4; c++) {
         rgba[c][j] = out[c];
      }
   }
}

static void
img_filter_1d_nearest(struct tgsi_sampler *tgsi_sampler,
                        const float s[QUAD_SIZE],
                        const float t[QUAD_SIZE],
                        const float p[QUAD_SIZE],
                        float lodbias,
                        float rgba[NUM_CHANNELS][QUAD_SIZE])
{
   const struct sp_sampler_varient *samp = sp_sampler_varient(tgsi_sampler);
   const struct pipe_texture *texture = samp->texture;
   unsigned level0, j;
   int width;
   int x[4];
   union tex_tile_address addr;

   level0 = samp->level;
   width = texture->width[level0];

   assert(width > 0);

   addr.value = 0;
   addr.bits.level = samp->level;

   samp->nearest_texcoord_s(s, width, x);

   for (j = 0; j < QUAD_SIZE; j++) {
      const float *out = get_texel_2d(samp, addr, x[j], 0);
      int c;
      for (c = 0; c < 4; c++) {
         rgba[c][j] = out[c];
      }
   }
}


static void
img_filter_2d_nearest(struct tgsi_sampler *tgsi_sampler,
                      const float s[QUAD_SIZE],
                      const float t[QUAD_SIZE],
                      const float p[QUAD_SIZE],
                      float lodbias,
                      float rgba[NUM_CHANNELS][QUAD_SIZE])
{
   const struct sp_sampler_varient *samp = sp_sampler_varient(tgsi_sampler);
   const struct pipe_texture *texture = samp->texture;
   unsigned level0, j;
   int width, height;
   int x[4], y[4];
   union tex_tile_address addr;


   level0 = samp->level;
   width = texture->width[level0];
   height = texture->height[level0];

   assert(width > 0);
   assert(height > 0);
 
   addr.value = 0;
   addr.bits.level = samp->level;

   samp->nearest_texcoord_s(s, width, x);
   samp->nearest_texcoord_t(t, height, y);

   for (j = 0; j < QUAD_SIZE; j++) {
      const float *out = get_texel_2d(samp, addr, x[j], y[j]);
      int c;
      for (c = 0; c < 4; c++) {
         rgba[c][j] = out[c];
      }
   }
}

static inline union tex_tile_address face( union tex_tile_address addr,
					   unsigned face )
{
   addr.bits.face = face;
   return addr;
}

static void
img_filter_cube_nearest(struct tgsi_sampler *tgsi_sampler,
                      const float s[QUAD_SIZE],
                      const float t[QUAD_SIZE],
                      const float p[QUAD_SIZE],
                      float lodbias,
                      float rgba[NUM_CHANNELS][QUAD_SIZE])
{
   const struct sp_sampler_varient *samp = sp_sampler_varient(tgsi_sampler);
   const struct pipe_texture *texture = samp->texture;
   const unsigned *faces = samp->faces; /* zero when not cube-mapping */
   unsigned level0, j;
   int width, height;
   int x[4], y[4];
   union tex_tile_address addr;


   level0 = samp->level;
   width = texture->width[level0];
   height = texture->height[level0];

   assert(width > 0);
   assert(height > 0);
 
   addr.value = 0;
   addr.bits.level = samp->level;

   samp->nearest_texcoord_s(s, width, x);
   samp->nearest_texcoord_t(t, height, y);

   for (j = 0; j < QUAD_SIZE; j++) {
      const float *out = get_texel_2d(samp, face(addr, faces[j]), x[j], y[j]);
      int c;
      for (c = 0; c < 4; c++) {
         rgba[c][j] = out[c];
      }
   }
}


static void
img_filter_3d_nearest(struct tgsi_sampler *tgsi_sampler,
                      const float s[QUAD_SIZE],
                      const float t[QUAD_SIZE],
                      const float p[QUAD_SIZE],
                      float lodbias,
                      float rgba[NUM_CHANNELS][QUAD_SIZE])
{
   const struct sp_sampler_varient *samp = sp_sampler_varient(tgsi_sampler);
   const struct pipe_texture *texture = samp->texture;
   unsigned level0, j;
   int width, height, depth;
   int x[4], y[4], z[4];
   union tex_tile_address addr;

   level0 = samp->level;
   width = texture->width[level0];
   height = texture->height[level0];
   depth = texture->depth[level0];

   assert(width > 0);
   assert(height > 0);
   assert(depth > 0);

   samp->nearest_texcoord_s(s, width,  x);
   samp->nearest_texcoord_t(t, height, y);
   samp->nearest_texcoord_p(p, depth,  z);

   addr.value = 0;
   addr.bits.level = samp->level;

   for (j = 0; j < QUAD_SIZE; j++) {
      const float *out = get_texel_3d(samp, addr, x[j], y[j], z[j]);
      int c;
      for (c = 0; c < 4; c++) {
         rgba[c][j] = out[c];
      }      
   }
}


static void
img_filter_1d_linear(struct tgsi_sampler *tgsi_sampler,
                     const float s[QUAD_SIZE],
                     const float t[QUAD_SIZE],
                     const float p[QUAD_SIZE],
                     float lodbias,
                     float rgba[NUM_CHANNELS][QUAD_SIZE])
{
   const struct sp_sampler_varient *samp = sp_sampler_varient(tgsi_sampler);
   const struct pipe_texture *texture = samp->texture;
   unsigned level0, j;
   int width;
   int x0[4], x1[4];
   float xw[4]; /* weights */
   union tex_tile_address addr;


   level0 = samp->level;
   width = texture->width[level0];

   assert(width > 0);

   addr.value = 0;
   addr.bits.level = samp->level;

   samp->linear_texcoord_s(s, width, x0, x1, xw);


   for (j = 0; j < QUAD_SIZE; j++) {
      const float *tx0 = get_texel_2d(samp, addr, x0[j], 0);
      const float *tx1 = get_texel_2d(samp, addr, x1[j], 0);
      int c;

      /* interpolate R, G, B, A */
      for (c = 0; c < 4; c++) {
         rgba[c][j] = lerp(xw[j], tx0[c], tx1[c]);
      }
   }
}


static void
img_filter_2d_linear(struct tgsi_sampler *tgsi_sampler,
                     const float s[QUAD_SIZE],
                     const float t[QUAD_SIZE],
                     const float p[QUAD_SIZE],
                     float lodbias,
                     float rgba[NUM_CHANNELS][QUAD_SIZE])
{
   const struct sp_sampler_varient *samp = sp_sampler_varient(tgsi_sampler);
   const struct pipe_texture *texture = samp->texture;
   unsigned level0, j;
   int width, height;
   int x0[4], y0[4], x1[4], y1[4];
   float xw[4], yw[4]; /* weights */
   union tex_tile_address addr;


   level0 = samp->level;
   width = texture->width[level0];
   height = texture->height[level0];

   assert(width > 0);
   assert(height > 0);

   addr.value = 0;
   addr.bits.level = samp->level;

   samp->linear_texcoord_s(s, width,  x0, x1, xw);
   samp->linear_texcoord_t(t, height, y0, y1, yw);

   for (j = 0; j < QUAD_SIZE; j++) {
      const float *tx0 = get_texel_2d(samp, addr, x0[j], y0[j]);
      const float *tx1 = get_texel_2d(samp, addr, x1[j], y0[j]);
      const float *tx2 = get_texel_2d(samp, addr, x0[j], y1[j]);
      const float *tx3 = get_texel_2d(samp, addr, x1[j], y1[j]);
      int c;

      /* interpolate R, G, B, A */
      for (c = 0; c < 4; c++) {
         rgba[c][j] = lerp_2d(xw[j], yw[j],
                              tx0[c], tx1[c],
                              tx2[c], tx3[c]);
      }
   }
}


static void
img_filter_cube_linear(struct tgsi_sampler *tgsi_sampler,
                     const float s[QUAD_SIZE],
                     const float t[QUAD_SIZE],
                     const float p[QUAD_SIZE],
                     float lodbias,
                     float rgba[NUM_CHANNELS][QUAD_SIZE])
{
   const struct sp_sampler_varient *samp = sp_sampler_varient(tgsi_sampler);
   const struct pipe_texture *texture = samp->texture;
   const unsigned *faces = samp->faces; /* zero when not cube-mapping */
   unsigned level0, j;
   int width, height;
   int x0[4], y0[4], x1[4], y1[4];
   float xw[4], yw[4]; /* weights */
   union tex_tile_address addr;


   level0 = samp->level;
   width = texture->width[level0];
   height = texture->height[level0];

   assert(width > 0);
   assert(height > 0);

   addr.value = 0;
   addr.bits.level = samp->level;

   samp->linear_texcoord_s(s, width,  x0, x1, xw);
   samp->linear_texcoord_t(t, height, y0, y1, yw);

   for (j = 0; j < QUAD_SIZE; j++) {
      union tex_tile_address addrj = face(addr, faces[j]);
      const float *tx0 = get_texel_2d(samp, addrj, x0[j], y0[j]);
      const float *tx1 = get_texel_2d(samp, addrj, x1[j], y0[j]);
      const float *tx2 = get_texel_2d(samp, addrj, x0[j], y1[j]);
      const float *tx3 = get_texel_2d(samp, addrj, x1[j], y1[j]);
      int c;

      /* interpolate R, G, B, A */
      for (c = 0; c < 4; c++) {
         rgba[c][j] = lerp_2d(xw[j], yw[j],
                              tx0[c], tx1[c],
                              tx2[c], tx3[c]);
      }
   }
}


static void
img_filter_3d_linear(struct tgsi_sampler *tgsi_sampler,
                     const float s[QUAD_SIZE],
                     const float t[QUAD_SIZE],
                     const float p[QUAD_SIZE],
                     float lodbias,
                     float rgba[NUM_CHANNELS][QUAD_SIZE])
{
   const struct sp_sampler_varient *samp = sp_sampler_varient(tgsi_sampler);
   const struct pipe_texture *texture = samp->texture;
   unsigned level0, j;
   int width, height, depth;
   int x0[4], x1[4], y0[4], y1[4], z0[4], z1[4];
   float xw[4], yw[4], zw[4]; /* interpolation weights */
   union tex_tile_address addr;

   level0 = samp->level;
   width = texture->width[level0];
   height = texture->height[level0];
   depth = texture->depth[level0];

   addr.value = 0;
   addr.bits.level = level0;

   assert(width > 0);
   assert(height > 0);
   assert(depth > 0);

   samp->linear_texcoord_s(s, width,  x0, x1, xw);
   samp->linear_texcoord_t(t, height, y0, y1, yw);
   samp->linear_texcoord_p(p, depth,  z0, z1, zw);

   for (j = 0; j < QUAD_SIZE; j++) {
      int c;

      const float *tx00 = get_texel_3d(samp, addr, x0[j], y0[j], z0[j]);
      const float *tx01 = get_texel_3d(samp, addr, x1[j], y0[j], z0[j]);
      const float *tx02 = get_texel_3d(samp, addr, x0[j], y1[j], z0[j]);
      const float *tx03 = get_texel_3d(samp, addr, x1[j], y1[j], z0[j]);
      
      const float *tx10 = get_texel_3d(samp, addr, x0[j], y0[j], z1[j]);
      const float *tx11 = get_texel_3d(samp, addr, x1[j], y0[j], z1[j]);
      const float *tx12 = get_texel_3d(samp, addr, x0[j], y1[j], z1[j]);
      const float *tx13 = get_texel_3d(samp, addr, x1[j], y1[j], z1[j]);
      
      /* interpolate R, G, B, A */
      for (c = 0; c < 4; c++) {
         rgba[c][j] = lerp_3d(xw[j], yw[j], zw[j],
                              tx00[c], tx01[c],
                              tx02[c], tx03[c],
                              tx10[c], tx11[c],
                              tx12[c], tx13[c]);
      }
   }
}







static void
mip_filter_linear(struct tgsi_sampler *tgsi_sampler,
                     const float s[QUAD_SIZE],
                     const float t[QUAD_SIZE],
                     const float p[QUAD_SIZE],
                     float lodbias,
                     float rgba[NUM_CHANNELS][QUAD_SIZE])
{
   struct sp_sampler_varient *samp = sp_sampler_varient(tgsi_sampler);
   const struct pipe_texture *texture = samp->texture;
   int level0;
   float lambda;

   lambda = samp->compute_lambda(samp, s, t, p, lodbias);
   level0 = (int)lambda;

   if (lambda < 0.0) { 
      samp->level = 0;
      samp->mag_img_filter( tgsi_sampler, s, t, p, 0, rgba );
   }
   else if (level0 >= texture->last_level) {
      samp->level = texture->last_level;
      samp->min_img_filter( tgsi_sampler, s, t, p, 0, rgba );
   }
   else {
      float levelBlend = lambda - level0;
      float rgba0[4][4];
      float rgba1[4][4];
      int c,j;

      samp->level = level0;
      samp->min_img_filter( tgsi_sampler, s, t, p, 0, rgba0 );

      samp->level = level0+1;
      samp->min_img_filter( tgsi_sampler, s, t, p, 0, rgba1 );

      for (j = 0; j < QUAD_SIZE; j++) {
         for (c = 0; c < 4; c++) {
            rgba[c][j] = lerp(levelBlend, rgba0[c][j], rgba1[c][j]);
         }
      }
   }
}



static void
mip_filter_nearest(struct tgsi_sampler *tgsi_sampler,
                   const float s[QUAD_SIZE],
                   const float t[QUAD_SIZE],
                   const float p[QUAD_SIZE],
                   float lodbias,
                   float rgba[NUM_CHANNELS][QUAD_SIZE])
{
   struct sp_sampler_varient *samp = sp_sampler_varient(tgsi_sampler);
   const struct pipe_texture *texture = samp->texture;
   float lambda;

   lambda = samp->compute_lambda(samp, s, t, p, lodbias);

   if (lambda < 0.0) { 
      samp->level = 0;
      samp->mag_img_filter( tgsi_sampler, s, t, p, 0, rgba );
   }
   else {
      samp->level = (int)(lambda + 0.5) ;
      samp->level = MIN2(samp->level, (int)texture->last_level);
      samp->min_img_filter( tgsi_sampler, s, t, p, 0, rgba );
   }

#if 0
   printf("RGBA %g %g %g %g, %g %g %g %g, %g %g %g %g, %g %g %g %g\n",
          rgba[0][0], rgba[1][0], rgba[2][0], rgba[3][0],
          rgba[0][1], rgba[1][1], rgba[2][1], rgba[3][1],
          rgba[0][2], rgba[1][2], rgba[2][2], rgba[3][2],
          rgba[0][3], rgba[1][3], rgba[2][3], rgba[3][3]);
#endif
}


static void
mip_filter_none(struct tgsi_sampler *tgsi_sampler,
                const float s[QUAD_SIZE],
                const float t[QUAD_SIZE],
                const float p[QUAD_SIZE],
                float lodbias,
                float rgba[NUM_CHANNELS][QUAD_SIZE])
{
   struct sp_sampler_varient *samp = sp_sampler_varient(tgsi_sampler);
   float lambda = samp->compute_lambda(samp, s, t, p, lodbias);

   if (lambda < 0.0) { 
      samp->mag_img_filter( tgsi_sampler, s, t, p, 0, rgba );
   }
   else {
      samp->min_img_filter( tgsi_sampler, s, t, p, 0, rgba );
   }
}



/* Specialized version of mip_filter_linear with hard-wired calls to
 * 2d lambda calculation and 2d_linear_repeat_POT img filters.
 */
static void
mip_filter_linear_2d_linear_repeat_POT(
   struct tgsi_sampler *tgsi_sampler,
   const float s[QUAD_SIZE],
   const float t[QUAD_SIZE],
   const float p[QUAD_SIZE],
   float lodbias,
   float rgba[NUM_CHANNELS][QUAD_SIZE])
{
   struct sp_sampler_varient *samp = sp_sampler_varient(tgsi_sampler);
   const struct pipe_texture *texture = samp->texture;
   int level0;
   float lambda;

   lambda = compute_lambda_2d(samp, s, t, p, lodbias);
   level0 = (int)lambda;

   /* Catches both negative and large values of level0:
    */
   if ((unsigned)level0 >= texture->last_level) { 
      if (level0 < 0)
         samp->level = 0;
      else
         samp->level = texture->last_level;

      img_filter_2d_linear_repeat_POT( tgsi_sampler, s, t, p, 0, rgba );
   }
   else {
      float levelBlend = lambda - level0;
      float rgba0[4][4];
      float rgba1[4][4];
      int c,j;

      samp->level = level0;
      img_filter_2d_linear_repeat_POT( tgsi_sampler, s, t, p, 0, rgba0 );

      samp->level = level0+1;
      img_filter_2d_linear_repeat_POT( tgsi_sampler, s, t, p, 0, rgba1 );

      for (j = 0; j < QUAD_SIZE; j++) {
         for (c = 0; c < 4; c++) {
            rgba[c][j] = lerp(levelBlend, rgba0[c][j], rgba1[c][j]);
         }
      }
   }
}



/* Compare stage in the little sampling pipeline.
 */
static void
sample_compare(struct tgsi_sampler *tgsi_sampler,
               const float s[QUAD_SIZE],
               const float t[QUAD_SIZE],
               const float p[QUAD_SIZE],
               float lodbias,
               float rgba[NUM_CHANNELS][QUAD_SIZE])
{
   struct sp_sampler_varient *samp = sp_sampler_varient(tgsi_sampler);
   const struct pipe_sampler_state *sampler = samp->sampler;
   int j, k0, k1, k2, k3;
   float val;

   samp->mip_filter( tgsi_sampler, s, t, p, lodbias, rgba );


   /**
    * Compare texcoord 'p' (aka R) against texture value 'rgba[0]'
    * When we sampled the depth texture, the depth value was put into all
    * RGBA channels.  We look at the red channel here.
    */

   /* compare four texcoords vs. four texture samples */
   switch (sampler->compare_func) {
   case PIPE_FUNC_LESS:
      k0 = p[0] < rgba[0][0];
      k1 = p[1] < rgba[0][1];
      k2 = p[2] < rgba[0][2];
      k3 = p[3] < rgba[0][3];
      break;
   case PIPE_FUNC_LEQUAL:
      k0 = p[0] <= rgba[0][0];
      k1 = p[1] <= rgba[0][1];
      k2 = p[2] <= rgba[0][2];
      k3 = p[3] <= rgba[0][3];
      break;
   case PIPE_FUNC_GREATER:
      k0 = p[0] > rgba[0][0];
      k1 = p[1] > rgba[0][1];
      k2 = p[2] > rgba[0][2];
      k3 = p[3] > rgba[0][3];
      break;
   case PIPE_FUNC_GEQUAL:
      k0 = p[0] >= rgba[0][0];
      k1 = p[1] >= rgba[0][1];
      k2 = p[2] >= rgba[0][2];
      k3 = p[3] >= rgba[0][3];
      break;
   case PIPE_FUNC_EQUAL:
      k0 = p[0] == rgba[0][0];
      k1 = p[1] == rgba[0][1];
      k2 = p[2] == rgba[0][2];
      k3 = p[3] == rgba[0][3];
      break;
   case PIPE_FUNC_NOTEQUAL:
      k0 = p[0] != rgba[0][0];
      k1 = p[1] != rgba[0][1];
      k2 = p[2] != rgba[0][2];
      k3 = p[3] != rgba[0][3];
      break;
   case PIPE_FUNC_ALWAYS:
      k0 = k1 = k2 = k3 = 1;
      break;
   case PIPE_FUNC_NEVER:
      k0 = k1 = k2 = k3 = 0;
      break;
   default:
      k0 = k1 = k2 = k3 = 0;
      assert(0);
      break;
   }

   /* convert four pass/fail values to an intensity in [0,1] */
   val = 0.25F * (k0 + k1 + k2 + k3);

   /* XXX returning result for default GL_DEPTH_TEXTURE_MODE = GL_LUMINANCE */
   for (j = 0; j < 4; j++) {
      rgba[0][j] = rgba[1][j] = rgba[2][j] = val;
      rgba[3][j] = 1.0F;
   }
}

/* Calculate cube faces.
 */
static void
sample_cube(struct tgsi_sampler *tgsi_sampler,
            const float s[QUAD_SIZE],
            const float t[QUAD_SIZE],
            const float p[QUAD_SIZE],
            float lodbias,
            float rgba[NUM_CHANNELS][QUAD_SIZE])
{
   struct sp_sampler_varient *samp = sp_sampler_varient(tgsi_sampler);
   unsigned j;
   float ssss[4], tttt[4];

   /*
     major axis
     direction     target                             sc     tc    ma
     ----------    -------------------------------    ---    ---   ---
     +rx          TEXTURE_CUBE_MAP_POSITIVE_X_EXT    -rz    -ry   rx
     -rx          TEXTURE_CUBE_MAP_NEGATIVE_X_EXT    +rz    -ry   rx
     +ry          TEXTURE_CUBE_MAP_POSITIVE_Y_EXT    +rx    +rz   ry
     -ry          TEXTURE_CUBE_MAP_NEGATIVE_Y_EXT    +rx    -rz   ry
     +rz          TEXTURE_CUBE_MAP_POSITIVE_Z_EXT    +rx    -ry   rz
     -rz          TEXTURE_CUBE_MAP_NEGATIVE_Z_EXT    -rx    -ry   rz
   */
   for (j = 0; j < QUAD_SIZE; j++) {
      float rx = s[j];
      float ry = t[j];
      float rz = p[j];
      const float arx = fabsf(rx), ary = fabsf(ry), arz = fabsf(rz);
      unsigned face;
      float sc, tc, ma;

      if (arx > ary && arx > arz) {
         if (rx >= 0.0F) {
            face = PIPE_TEX_FACE_POS_X;
            sc = -rz;
            tc = -ry;
            ma = arx;
         }
         else {
            face = PIPE_TEX_FACE_NEG_X;
            sc = rz;
            tc = -ry;
            ma = arx;
         }
      }
      else if (ary > arx && ary > arz) {
         if (ry >= 0.0F) {
            face = PIPE_TEX_FACE_POS_Y;
            sc = rx;
            tc = rz;
            ma = ary;
         }
         else {
            face = PIPE_TEX_FACE_NEG_Y;
            sc = rx;
            tc = -rz;
            ma = ary;
         }
      }
      else {
         if (rz > 0.0F) {
            face = PIPE_TEX_FACE_POS_Z;
            sc = rx;
            tc = -ry;
            ma = arz;
         }
         else {
            face = PIPE_TEX_FACE_NEG_Z;
            sc = -rx;
            tc = -ry;
            ma = arz;
         }
      }

      {
	 const float ima = 1.0 / ma;
	 ssss[j] = ( sc * ima + 1.0F ) * 0.5F;
	 tttt[j] = ( tc * ima + 1.0F ) * 0.5F;
	 samp->faces[j] = face;
      }
   }

   /* In our little pipeline, the compare stage is next.  If compare
    * is not active, this will point somewhere deeper into the
    * pipeline, eg. to mip_filter or even img_filter.
    */
   samp->compare(tgsi_sampler, ssss, tttt, NULL, lodbias, rgba);
}




static wrap_nearest_func get_nearest_unorm_wrap( unsigned mode )
{
   switch (mode) {
   case PIPE_TEX_WRAP_CLAMP:
      return wrap_nearest_unorm_clamp;
   case PIPE_TEX_WRAP_CLAMP_TO_EDGE:
   case PIPE_TEX_WRAP_CLAMP_TO_BORDER:
      return wrap_nearest_unorm_clamp_to_border;
   default:
      assert(0);
      return wrap_nearest_unorm_clamp;
   }
}


static wrap_nearest_func get_nearest_wrap( unsigned mode )
{
   switch (mode) {
   case PIPE_TEX_WRAP_REPEAT:
      return wrap_nearest_repeat;
   case PIPE_TEX_WRAP_CLAMP:
      return wrap_nearest_clamp;
   case PIPE_TEX_WRAP_CLAMP_TO_EDGE:
      return wrap_nearest_clamp_to_edge;
   case PIPE_TEX_WRAP_CLAMP_TO_BORDER:
      return wrap_nearest_clamp_to_border;
   case PIPE_TEX_WRAP_MIRROR_REPEAT:
      return wrap_nearest_mirror_repeat;
   case PIPE_TEX_WRAP_MIRROR_CLAMP:
      return wrap_nearest_mirror_clamp;
   case PIPE_TEX_WRAP_MIRROR_CLAMP_TO_EDGE:
      return wrap_nearest_mirror_clamp_to_edge;
   case PIPE_TEX_WRAP_MIRROR_CLAMP_TO_BORDER:
      return wrap_nearest_mirror_clamp_to_border;
   default:
      assert(0);
      return wrap_nearest_repeat;
   }
}

static wrap_linear_func get_linear_unorm_wrap( unsigned mode )
{
   switch (mode) {
   case PIPE_TEX_WRAP_CLAMP:
      return wrap_linear_unorm_clamp;
   case PIPE_TEX_WRAP_CLAMP_TO_EDGE:
   case PIPE_TEX_WRAP_CLAMP_TO_BORDER:
      return wrap_linear_unorm_clamp_to_border;
   default:
      assert(0);
      return wrap_linear_unorm_clamp;
   }
}

static wrap_linear_func get_linear_wrap( unsigned mode )
{
   switch (mode) {
   case PIPE_TEX_WRAP_REPEAT:
      return wrap_linear_repeat;
   case PIPE_TEX_WRAP_CLAMP:
      return wrap_linear_clamp;
   case PIPE_TEX_WRAP_CLAMP_TO_EDGE:
      return wrap_linear_clamp_to_edge;
   case PIPE_TEX_WRAP_CLAMP_TO_BORDER:
      return wrap_linear_clamp_to_border;
   case PIPE_TEX_WRAP_MIRROR_REPEAT:
      return wrap_linear_mirror_repeat;
   case PIPE_TEX_WRAP_MIRROR_CLAMP:
      return wrap_linear_mirror_clamp;
   case PIPE_TEX_WRAP_MIRROR_CLAMP_TO_EDGE:
      return wrap_linear_mirror_clamp_to_edge;
   case PIPE_TEX_WRAP_MIRROR_CLAMP_TO_BORDER:
      return wrap_linear_mirror_clamp_to_border;
   default:
      assert(0);
      return wrap_linear_repeat;
   }
}

static compute_lambda_func get_lambda_func( const union sp_sampler_key key )
{
   if (key.bits.processor == TGSI_PROCESSOR_VERTEX)
      return compute_lambda_vert;
   
   switch (key.bits.target) {
   case PIPE_TEXTURE_1D:
      return compute_lambda_1d;
   case PIPE_TEXTURE_2D:
   case PIPE_TEXTURE_CUBE:
      return compute_lambda_2d;
   case PIPE_TEXTURE_3D:
      return compute_lambda_3d;
   default:
      assert(0);
      return compute_lambda_1d;
   }
}

static filter_func get_img_filter( const union sp_sampler_key key,
                                   unsigned filter,
                                   const struct pipe_sampler_state *sampler )
{
   switch (key.bits.target) {
   case PIPE_TEXTURE_1D:
      if (filter == PIPE_TEX_FILTER_NEAREST) 
         return img_filter_1d_nearest;
      else
         return img_filter_1d_linear;
      break;
   case PIPE_TEXTURE_2D:
      /* Try for fast path:
       */
      if (key.bits.is_pot &&
          sampler->wrap_s == sampler->wrap_t &&
          sampler->normalized_coords) 
      {
         switch (sampler->wrap_s) {
         case PIPE_TEX_WRAP_REPEAT:
            switch (filter) {
            case PIPE_TEX_FILTER_NEAREST:
               return img_filter_2d_nearest_repeat_POT;
            case PIPE_TEX_FILTER_LINEAR:
               return img_filter_2d_linear_repeat_POT;
            default:
               break;
            }
            break;
         case PIPE_TEX_WRAP_CLAMP:
            switch (filter) {
            case PIPE_TEX_FILTER_NEAREST:
               return img_filter_2d_nearest_clamp_POT;
            default:
               break;
            }
         }
      }
      /* Otherwise use default versions:
       */
      if (filter == PIPE_TEX_FILTER_NEAREST) 
         return img_filter_2d_nearest;
      else
         return img_filter_2d_linear;
      break;
   case PIPE_TEXTURE_CUBE:
      if (filter == PIPE_TEX_FILTER_NEAREST) 
         return img_filter_cube_nearest;
      else
         return img_filter_cube_linear;
      break;
   case PIPE_TEXTURE_3D:
      if (filter == PIPE_TEX_FILTER_NEAREST) 
         return img_filter_3d_nearest;
      else
         return img_filter_3d_linear;
      break;
   default:
      assert(0);
      return img_filter_1d_nearest;
   }
}


/**
 * Bind the given texture object and texture cache to the sampler varient.
 */
void
sp_sampler_varient_bind_texture( struct sp_sampler_varient *samp,
                                 struct softpipe_tex_tile_cache *tex_cache,
                                 const struct pipe_texture *texture )
{
   const struct pipe_sampler_state *sampler = samp->sampler;

   samp->texture = texture;
   samp->cache = tex_cache;
   samp->xpot = util_unsigned_logbase2( texture->width[0] );
   samp->ypot = util_unsigned_logbase2( texture->height[0] );
   samp->level = CLAMP((int) sampler->min_lod, 0, (int) texture->last_level);
}


void
sp_sampler_varient_destroy( struct sp_sampler_varient *samp )
{
   FREE(samp);
}


/* Create a sampler varient for a given set of non-orthogonal state.  Currently the 
 */
struct sp_sampler_varient *
sp_create_sampler_varient( const struct pipe_sampler_state *sampler,
                           const union sp_sampler_key key )
{
   struct sp_sampler_varient *samp = CALLOC_STRUCT(sp_sampler_varient);
   if (!samp)
      return NULL;

   samp->sampler = sampler;
   samp->key = key;

   /* Note that (for instance) linear_texcoord_s and
    * nearest_texcoord_s may be active at the same time, if the
    * sampler min_img_filter differs from its mag_img_filter.
    */
   if (sampler->normalized_coords) {
      samp->linear_texcoord_s = get_linear_wrap( sampler->wrap_s );
      samp->linear_texcoord_t = get_linear_wrap( sampler->wrap_t );
      samp->linear_texcoord_p = get_linear_wrap( sampler->wrap_r );
      
      samp->nearest_texcoord_s = get_nearest_wrap( sampler->wrap_s );
      samp->nearest_texcoord_t = get_nearest_wrap( sampler->wrap_t );
      samp->nearest_texcoord_p = get_nearest_wrap( sampler->wrap_r );
   }
   else {
      samp->linear_texcoord_s = get_linear_unorm_wrap( sampler->wrap_s );
      samp->linear_texcoord_t = get_linear_unorm_wrap( sampler->wrap_t );
      samp->linear_texcoord_p = get_linear_unorm_wrap( sampler->wrap_r );
      
      samp->nearest_texcoord_s = get_nearest_unorm_wrap( sampler->wrap_s );
      samp->nearest_texcoord_t = get_nearest_unorm_wrap( sampler->wrap_t );
      samp->nearest_texcoord_p = get_nearest_unorm_wrap( sampler->wrap_r );
   }
   
   samp->compute_lambda = get_lambda_func( key );

   samp->min_img_filter = get_img_filter(key, sampler->min_img_filter, sampler);
   samp->mag_img_filter = get_img_filter(key, sampler->mag_img_filter, sampler);

   switch (sampler->min_mip_filter) {
   case PIPE_TEX_MIPFILTER_NONE:
      if (sampler->min_img_filter == sampler->mag_img_filter) 
         samp->mip_filter = samp->min_img_filter;         
      else
         samp->mip_filter = mip_filter_none;
      break;

   case PIPE_TEX_MIPFILTER_NEAREST:
      samp->mip_filter = mip_filter_nearest;
      break;

   case PIPE_TEX_MIPFILTER_LINEAR:
      if (key.bits.is_pot &&
          sampler->min_img_filter == sampler->mag_img_filter &&
          sampler->normalized_coords &&
          sampler->wrap_s == PIPE_TEX_WRAP_REPEAT &&
          sampler->wrap_t == PIPE_TEX_WRAP_REPEAT &&
          sampler->min_img_filter == PIPE_TEX_FILTER_LINEAR)
      {
         samp->mip_filter = mip_filter_linear_2d_linear_repeat_POT;
      }
      else 
      {
         samp->mip_filter = mip_filter_linear;
      }
      break;
   }

   if (sampler->compare_mode != FALSE) {
      samp->compare = sample_compare;
   }
   else {
      /* Skip compare operation by promoting the mip_filter function
       * pointer:
       */
      samp->compare = samp->mip_filter;
   }
   
   if (key.bits.target == PIPE_TEXTURE_CUBE) {
      samp->base.get_samples = sample_cube;
   }
   else {
      samp->faces[0] = 0;
      samp->faces[1] = 0;
      samp->faces[2] = 0;
      samp->faces[3] = 0;

      /* Skip cube face determination by promoting the compare
       * function pointer:
       */
      samp->base.get_samples = samp->compare;
   }

   return samp;
}





<|MERGE_RESOLUTION|>--- conflicted
+++ resolved
@@ -478,64 +478,6 @@
 wrap_linear_unorm_clamp_to_border( const float s[4], unsigned size,
                                    int icoord0[4], int icoord1[4], float w[4])
 {
-<<<<<<< HEAD
-   /*
-      major axis
-      direction     target                             sc     tc    ma
-      ----------    -------------------------------    ---    ---   ---
-       +rx          TEXTURE_CUBE_MAP_POSITIVE_X_EXT    -rz    -ry   rx
-       -rx          TEXTURE_CUBE_MAP_NEGATIVE_X_EXT    +rz    -ry   rx
-       +ry          TEXTURE_CUBE_MAP_POSITIVE_Y_EXT    +rx    +rz   ry
-       -ry          TEXTURE_CUBE_MAP_NEGATIVE_Y_EXT    +rx    -rz   ry
-       +rz          TEXTURE_CUBE_MAP_POSITIVE_Z_EXT    +rx    -ry   rz
-       -rz          TEXTURE_CUBE_MAP_NEGATIVE_Z_EXT    -rx    -ry   rz
-   */
-   const float arx = fabsf(rx), ary = fabsf(ry), arz = fabsf(rz);
-   unsigned face;
-   float sc, tc, ma;
-
-   if (arx >= ary && arx >= arz) {
-      if (rx >= 0.0F) {
-         face = PIPE_TEX_FACE_POS_X;
-         sc = -rz;
-         tc = -ry;
-         ma = arx;
-      }
-      else {
-         face = PIPE_TEX_FACE_NEG_X;
-         sc = rz;
-         tc = -ry;
-         ma = arx;
-      }
-   }
-   else if (ary >= arx && ary >= arz) {
-      if (ry >= 0.0F) {
-         face = PIPE_TEX_FACE_POS_Y;
-         sc = rx;
-         tc = rz;
-         ma = ary;
-      }
-      else {
-         face = PIPE_TEX_FACE_NEG_Y;
-         sc = rx;
-         tc = -rz;
-         ma = ary;
-      }
-   }
-   else {
-      if (rz > 0.0F) {
-         face = PIPE_TEX_FACE_POS_Z;
-         sc = rx;
-         tc = -ry;
-         ma = arz;
-      }
-      else {
-         face = PIPE_TEX_FACE_NEG_Z;
-         sc = -rx;
-         tc = -ry;
-         ma = arz;
-      }
-=======
    uint ch;
    for (ch = 0; ch < 4; ch++) {
       float u = CLAMP(s[ch], 0.5F, (float) size - 0.5F);
@@ -545,7 +487,6 @@
       if (icoord1[ch] > (int) size - 1)
          icoord1[ch] = size - 1;
       w[ch] = FRAC(u);
->>>>>>> 75276ea3
    }
 }
 
@@ -1585,7 +1526,7 @@
       unsigned face;
       float sc, tc, ma;
 
-      if (arx > ary && arx > arz) {
+      if (arx >= ary && arx >= arz) {
          if (rx >= 0.0F) {
             face = PIPE_TEX_FACE_POS_X;
             sc = -rz;
@@ -1599,7 +1540,7 @@
             ma = arx;
          }
       }
-      else if (ary > arx && ary > arz) {
+      else if (ary >= arx && ary >= arz) {
          if (ry >= 0.0F) {
             face = PIPE_TEX_FACE_POS_Y;
             sc = rx;

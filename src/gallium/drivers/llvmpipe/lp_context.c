/**************************************************************************
 * 
 * Copyright 2007 Tungsten Graphics, Inc., Cedar Park, Texas.
 * All Rights Reserved.
 * Copyright 2008 VMware, Inc.  All rights reserved.
 * 
 * Permission is hereby granted, free of charge, to any person obtaining a
 * copy of this software and associated documentation files (the
 * "Software"), to deal in the Software without restriction, including
 * without limitation the rights to use, copy, modify, merge, publish,
 * distribute, sub license, and/or sell copies of the Software, and to
 * permit persons to whom the Software is furnished to do so, subject to
 * the following conditions:
 * 
 * The above copyright notice and this permission notice (including the
 * next paragraph) shall be included in all copies or substantial portions
 * of the Software.
 * 
 * THE SOFTWARE IS PROVIDED "AS IS", WITHOUT WARRANTY OF ANY KIND, EXPRESS
 * OR IMPLIED, INCLUDING BUT NOT LIMITED TO THE WARRANTIES OF
 * MERCHANTABILITY, FITNESS FOR A PARTICULAR PURPOSE AND NON-INFRINGEMENT.
 * IN NO EVENT SHALL TUNGSTEN GRAPHICS AND/OR ITS SUPPLIERS BE LIABLE FOR
 * ANY CLAIM, DAMAGES OR OTHER LIABILITY, WHETHER IN AN ACTION OF CONTRACT,
 * TORT OR OTHERWISE, ARISING FROM, OUT OF OR IN CONNECTION WITH THE
 * SOFTWARE OR THE USE OR OTHER DEALINGS IN THE SOFTWARE.
 * 
 **************************************************************************/

/* Author:
 *    Keith Whitwell <keith@tungstengraphics.com>
 */

#include "draw/draw_context.h"
#include "draw/draw_vbuf.h"
#include "pipe/p_defines.h"
#include "util/u_inlines.h"
#include "util/u_math.h"
#include "util/u_memory.h"
#include "lp_clear.h"
#include "lp_context.h"
#include "lp_flush.h"
#include "lp_perf.h"
#include "lp_state.h"
#include "lp_surface.h"
#include "lp_query.h"
#include "lp_setup.h"


#define USE_DRAW_LLVM 0


static void llvmpipe_destroy( struct pipe_context *pipe )
{
   struct llvmpipe_context *llvmpipe = llvmpipe_context( pipe );
   uint i;

   lp_print_counters();

   /* This will also destroy llvmpipe->setup:
    */
   if (llvmpipe->draw)
      draw_destroy( llvmpipe->draw );

   for (i = 0; i < PIPE_MAX_COLOR_BUFS; i++) {
      pipe_surface_reference(&llvmpipe->framebuffer.cbufs[i], NULL);
   }

   pipe_surface_reference(&llvmpipe->framebuffer.zsbuf, NULL);

   for (i = 0; i < PIPE_MAX_SAMPLERS; i++) {
      pipe_sampler_view_reference(&llvmpipe->fragment_sampler_views[i], NULL);
   }

   for (i = 0; i < PIPE_MAX_VERTEX_SAMPLERS; i++) {
      pipe_sampler_view_reference(&llvmpipe->vertex_sampler_views[i], NULL);
   }

   for (i = 0; i < Elements(llvmpipe->constants); i++) {
      if (llvmpipe->constants[i]) {
         pipe_resource_reference(&llvmpipe->constants[i], NULL);
      }
   }

   align_free( llvmpipe );
}


struct pipe_context *
llvmpipe_create_context( struct pipe_screen *screen, void *priv )
{
   struct llvmpipe_context *llvmpipe;

   llvmpipe = align_malloc(sizeof(struct llvmpipe_context), 16);
   if (!llvmpipe)
      return NULL;

   util_init_math();

   memset(llvmpipe, 0, sizeof *llvmpipe);

   llvmpipe->pipe.winsys = screen->winsys;
   llvmpipe->pipe.screen = screen;
   llvmpipe->pipe.priv = priv;
   llvmpipe->pipe.destroy = llvmpipe_destroy;

   /* state setters */
   llvmpipe->pipe.create_blend_state = llvmpipe_create_blend_state;
   llvmpipe->pipe.bind_blend_state   = llvmpipe_bind_blend_state;
   llvmpipe->pipe.delete_blend_state = llvmpipe_delete_blend_state;

   llvmpipe->pipe.create_sampler_state = llvmpipe_create_sampler_state;
   llvmpipe->pipe.bind_fragment_sampler_states  = llvmpipe_bind_sampler_states;
   llvmpipe->pipe.bind_vertex_sampler_states  = llvmpipe_bind_vertex_sampler_states;
   llvmpipe->pipe.delete_sampler_state = llvmpipe_delete_sampler_state;

   llvmpipe->pipe.create_depth_stencil_alpha_state = llvmpipe_create_depth_stencil_state;
   llvmpipe->pipe.bind_depth_stencil_alpha_state   = llvmpipe_bind_depth_stencil_state;
   llvmpipe->pipe.delete_depth_stencil_alpha_state = llvmpipe_delete_depth_stencil_state;

   llvmpipe->pipe.create_rasterizer_state = llvmpipe_create_rasterizer_state;
   llvmpipe->pipe.bind_rasterizer_state   = llvmpipe_bind_rasterizer_state;
   llvmpipe->pipe.delete_rasterizer_state = llvmpipe_delete_rasterizer_state;

   llvmpipe->pipe.create_fs_state = llvmpipe_create_fs_state;
   llvmpipe->pipe.bind_fs_state   = llvmpipe_bind_fs_state;
   llvmpipe->pipe.delete_fs_state = llvmpipe_delete_fs_state;

   llvmpipe->pipe.create_vs_state = llvmpipe_create_vs_state;
   llvmpipe->pipe.bind_vs_state   = llvmpipe_bind_vs_state;
   llvmpipe->pipe.delete_vs_state = llvmpipe_delete_vs_state;

   llvmpipe->pipe.create_vertex_elements_state = llvmpipe_create_vertex_elements_state;
   llvmpipe->pipe.bind_vertex_elements_state = llvmpipe_bind_vertex_elements_state;
   llvmpipe->pipe.delete_vertex_elements_state = llvmpipe_delete_vertex_elements_state;

   llvmpipe->pipe.set_blend_color = llvmpipe_set_blend_color;
   llvmpipe->pipe.set_stencil_ref = llvmpipe_set_stencil_ref;
   llvmpipe->pipe.set_clip_state = llvmpipe_set_clip_state;
   llvmpipe->pipe.set_constant_buffer = llvmpipe_set_constant_buffer;
   llvmpipe->pipe.set_framebuffer_state = llvmpipe_set_framebuffer_state;
   llvmpipe->pipe.set_polygon_stipple = llvmpipe_set_polygon_stipple;
   llvmpipe->pipe.set_scissor_state = llvmpipe_set_scissor_state;
   llvmpipe->pipe.set_fragment_sampler_views = llvmpipe_set_fragment_sampler_views;
   llvmpipe->pipe.set_vertex_sampler_views = llvmpipe_set_vertex_sampler_views;
   llvmpipe->pipe.create_sampler_view = llvmpipe_create_sampler_view;
   llvmpipe->pipe.sampler_view_destroy = llvmpipe_sampler_view_destroy;
   llvmpipe->pipe.set_viewport_state = llvmpipe_set_viewport_state;

   llvmpipe->pipe.set_vertex_buffers = llvmpipe_set_vertex_buffers;

   llvmpipe->pipe.draw_arrays = llvmpipe_draw_arrays;
   llvmpipe->pipe.draw_elements = llvmpipe_draw_elements;
   llvmpipe->pipe.draw_range_elements = llvmpipe_draw_range_elements;

   llvmpipe->pipe.clear = llvmpipe_clear;
   llvmpipe->pipe.flush = llvmpipe_flush;


   llvmpipe_init_query_funcs( llvmpipe );
   llvmpipe_init_context_resource_funcs( &llvmpipe->pipe );

   /*
    * Create drawing context and plug our rendering stage into it.
    */
<<<<<<< HEAD
#if USE_DRAW_LLVM
   llvmpipe->draw = draw_create_with_llvm();
#else
   llvmpipe->draw = draw_create();
#endif
   if (!llvmpipe->draw)
=======
   llvmpipe->draw = draw_create(&llvmpipe->pipe);
   if (!llvmpipe->draw) 
>>>>>>> e3a34cc7
      goto fail;

   /* FIXME: devise alternative to draw_texture_samplers */

   if (debug_get_bool_option( "LP_NO_RAST", FALSE ))
      llvmpipe->no_rast = TRUE;

   llvmpipe->setup = lp_setup_create( &llvmpipe->pipe,
                                      llvmpipe->draw );
   if (!llvmpipe->setup)
      goto fail;

   /* plug in AA line/point stages */
   draw_install_aaline_stage(llvmpipe->draw, &llvmpipe->pipe);
   draw_install_aapoint_stage(llvmpipe->draw, &llvmpipe->pipe);
   draw_install_pstipple_stage(llvmpipe->draw, &llvmpipe->pipe);

   /* convert points and lines into triangles: */
   draw_wide_point_threshold(llvmpipe->draw, 0.0);
   draw_wide_line_threshold(llvmpipe->draw, 0.0);

#if USE_DRAW_STAGE_PSTIPPLE
   /* Do polygon stipple w/ texture map + frag prog? */
   draw_install_pstipple_stage(llvmpipe->draw, &llvmpipe->pipe);
#endif

   lp_init_surface_functions(llvmpipe);

   lp_reset_counters();

   return &llvmpipe->pipe;

 fail:
   llvmpipe_destroy(&llvmpipe->pipe);
   return NULL;
}
<|MERGE_RESOLUTION|>--- conflicted
+++ resolved
@@ -162,17 +162,12 @@
    /*
     * Create drawing context and plug our rendering stage into it.
     */
-<<<<<<< HEAD
 #if USE_DRAW_LLVM
-   llvmpipe->draw = draw_create_with_llvm();
+   llvmpipe->draw = draw_create_with_llvm(&llvmpipe->pipe);
 #else
-   llvmpipe->draw = draw_create();
+   llvmpipe->draw = draw_create(&llvmpipe->pipe);
 #endif
    if (!llvmpipe->draw)
-=======
-   llvmpipe->draw = draw_create(&llvmpipe->pipe);
-   if (!llvmpipe->draw) 
->>>>>>> e3a34cc7
       goto fail;
 
    /* FIXME: devise alternative to draw_texture_samplers */

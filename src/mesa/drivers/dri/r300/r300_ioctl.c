/*
Copyright (C) The Weather Channel, Inc.  2002.
Copyright (C) 2004 Nicolai Haehnle.
All Rights Reserved.

The Weather Channel (TM) funded Tungsten Graphics to develop the
initial release of the Radeon 8500 driver under the XFree86 license.
This notice must be preserved.

Permission is hereby granted, free of charge, to any person obtaining
a copy of this software and associated documentation files (the
"Software"), to deal in the Software without restriction, including
without limitation the rights to use, copy, modify, merge, publish,
distribute, sublicense, and/or sell copies of the Software, and to
permit persons to whom the Software is furnished to do so, subject to
the following conditions:

The above copyright notice and this permission notice (including the
next paragraph) shall be included in all copies or substantial
portions of the Software.

THE SOFTWARE IS PROVIDED "AS IS", WITHOUT WARRANTY OF ANY KIND,
EXPRESS OR IMPLIED, INCLUDING BUT NOT LIMITED TO THE WARRANTIES OF
MERCHANTABILITY, FITNESS FOR A PARTICULAR PURPOSE AND NONINFRINGEMENT.
IN NO EVENT SHALL THE COPYRIGHT OWNER(S) AND/OR ITS SUPPLIERS BE
LIABLE FOR ANY CLAIM, DAMAGES OR OTHER LIABILITY, WHETHER IN AN ACTION
OF CONTRACT, TORT OR OTHERWISE, ARISING FROM, OUT OF OR IN CONNECTION
WITH THE SOFTWARE OR THE USE OR OTHER DEALINGS IN THE SOFTWARE.

**************************************************************************/

/**
 * \file
 *
 * \author Keith Whitwell <keith@tungstengraphics.com>
 *
 * \author Nicolai Haehnle <prefect_@gmx.net>
 */

#include <sched.h>
#include <errno.h>

#include "glheader.h"
#include "imports.h"
#include "macros.h"
#include "context.h"
#include "swrast/swrast.h"

#include "r300_context.h"
#include "radeon_ioctl.h"
#include "r300_ioctl.h"
#include "r300_cmdbuf.h"
#include "r300_state.h"
#include "r300_vertprog.h"
#include "radeon_reg.h"
#include "r300_emit.h"

#include "vblank.h"

#define CLEARBUFFER_COLOR	0x1
#define CLEARBUFFER_DEPTH	0x2
#define CLEARBUFFER_STENCIL	0x4

static void r300ClearBuffer(r300ContextPtr r300, int flags, int buffer)
{
	GLcontext *ctx = r300->radeon.glCtx;
	__DRIdrawablePrivate *dPriv = r300->radeon.dri.drawable;
	GLuint cboffset, cbpitch;
	drm_r300_cmd_header_t *cmd2;
	int cmd_reserved = 0;
	int cmd_written = 0;
	drm_radeon_cmd_header_t *cmd = NULL;
	r300ContextPtr rmesa = r300;

	if (RADEON_DEBUG & DEBUG_IOCTL)
		fprintf(stderr, "%s: %s buffer (%i,%i %ix%i)\n",
			__FUNCTION__, buffer ? "back" : "front",
			dPriv->x, dPriv->y, dPriv->w, dPriv->h);

	if (buffer) {
		cboffset = r300->radeon.radeonScreen->backOffset;
		cbpitch = r300->radeon.radeonScreen->backPitch;
	} else {
		cboffset = r300->radeon.radeonScreen->frontOffset;
		cbpitch = r300->radeon.radeonScreen->frontPitch;
	}

	cboffset += r300->radeon.radeonScreen->fbLocation;

	cp_wait(r300, R300_WAIT_3D | R300_WAIT_3D_CLEAN);
	end_3d(rmesa);

	R300_STATECHANGE(r300, cb);
	reg_start(R300_RB3D_COLOROFFSET0, 0);
	e32(cboffset);

	if (r300->radeon.radeonScreen->cpp == 4)
		cbpitch |= R300_COLOR_FORMAT_ARGB8888;
	else
		cbpitch |= R300_COLOR_FORMAT_RGB565;

	if (r300->radeon.sarea->tiling_enabled)
		cbpitch |= R300_COLOR_TILE_ENABLE;

	reg_start(R300_RB3D_COLORPITCH0, 0);
	e32(cbpitch);

	R300_STATECHANGE(r300, cmk);
	reg_start(RB3D_COLOR_CHANNEL_MASK, 0);

	if (flags & CLEARBUFFER_COLOR) {
		e32((ctx->Color.ColorMask[BCOMP] ? RB3D_COLOR_CHANNEL_MASK_BLUE_MASK0 : 0) |
		    (ctx->Color.ColorMask[GCOMP] ? RB3D_COLOR_CHANNEL_MASK_GREEN_MASK0 : 0) |
		    (ctx->Color.ColorMask[RCOMP] ? RB3D_COLOR_CHANNEL_MASK_RED_MASK0 : 0) |
		    (ctx->Color.ColorMask[ACOMP] ? RB3D_COLOR_CHANNEL_MASK_ALPHA_MASK0 : 0));
	} else {
		e32(0x0);
	}

	R300_STATECHANGE(r300, zs);
	reg_start(R300_RB3D_ZSTENCIL_CNTL_0, 2);

	{
		uint32_t t1, t2;

		t1 = 0x0;
		t2 = 0x0;

		if (flags & CLEARBUFFER_DEPTH) {
			t1 |= R300_RB3D_Z_WRITE_ONLY;
			t2 |=
			    (R300_ZS_ALWAYS << R300_RB3D_ZS1_DEPTH_FUNC_SHIFT);
		} else {
			t1 |= R300_RB3D_Z_DISABLED_1;	// disable
		}

		if (flags & CLEARBUFFER_STENCIL) {
			t1 |= R300_RB3D_STENCIL_ENABLE;
			t2 |=
			    (R300_ZS_ALWAYS <<
			     R300_RB3D_ZS1_FRONT_FUNC_SHIFT) |
			    (R300_ZS_REPLACE <<
			     R300_RB3D_ZS1_FRONT_FAIL_OP_SHIFT) |
			    (R300_ZS_REPLACE <<
			     R300_RB3D_ZS1_FRONT_ZPASS_OP_SHIFT) |
			    (R300_ZS_REPLACE <<
			     R300_RB3D_ZS1_FRONT_ZFAIL_OP_SHIFT) |
			    (R300_ZS_ALWAYS <<
			     R300_RB3D_ZS1_BACK_FUNC_SHIFT) |
			    (R300_ZS_REPLACE <<
			     R300_RB3D_ZS1_BACK_FAIL_OP_SHIFT) |
			    (R300_ZS_REPLACE <<
			     R300_RB3D_ZS1_BACK_ZPASS_OP_SHIFT) |
			    (R300_ZS_REPLACE <<
			     R300_RB3D_ZS1_BACK_ZFAIL_OP_SHIFT);
		}

		e32(t1);
		e32(t2);
		e32(r300->state.stencil.clear);
	}

	cmd2 = (drm_r300_cmd_header_t *) r300AllocCmdBuf(r300, 9, __FUNCTION__);
	cmd2[0].packet3.cmd_type = R300_CMD_PACKET3;
	cmd2[0].packet3.packet = R300_CMD_PACKET3_CLEAR;
	cmd2[1].u = r300PackFloat32(dPriv->w / 2.0);
	cmd2[2].u = r300PackFloat32(dPriv->h / 2.0);
	cmd2[3].u = r300PackFloat32(ctx->Depth.Clear);
	cmd2[4].u = r300PackFloat32(1.0);
	cmd2[5].u = r300PackFloat32(ctx->Color.ClearColor[0]);
	cmd2[6].u = r300PackFloat32(ctx->Color.ClearColor[1]);
	cmd2[7].u = r300PackFloat32(ctx->Color.ClearColor[2]);
	cmd2[8].u = r300PackFloat32(ctx->Color.ClearColor[3]);

	r300EmitCacheFlush(rmesa);
	cp_wait(rmesa, R300_WAIT_3D | R300_WAIT_3D_CLEAN);
}

static void r300EmitClearState(GLcontext * ctx)
{
	r300ContextPtr r300 = R300_CONTEXT(ctx);
	r300ContextPtr rmesa = r300;
	__DRIdrawablePrivate *dPriv = r300->radeon.dri.drawable;
	int i;
	int cmd_reserved = 0;
	int cmd_written = 0;
	drm_radeon_cmd_header_t *cmd = NULL;
	int has_tcl = 1;
	int is_r500 = 0;

	if (!(r300->radeon.radeonScreen->chip_flags & RADEON_CHIPSET_TCL))
		has_tcl = 0;

        if (r300->radeon.radeonScreen->chip_family >= CHIP_FAMILY_RV515)
                is_r500 = 1;


	/* FIXME: the values written to R300_VAP_INPUT_ROUTE_0_0 and
	 * R300_VAP_INPUT_ROUTE_0_1 are in fact known, however, the values are
	 * quite complex; see the functions in r300_emit.c.
	 *
	 * I believe it would be a good idea to extend the functions in
	 * r300_emit.c so that they can be used to setup the default values for
	 * these registers, as well as the actual values used for rendering.
	 */
	R300_STATECHANGE(r300, vir[0]);
	reg_start(R300_VAP_PROG_STREAM_CNTL_0, 0);
	if (!has_tcl)
	    /*e32(0x22030003);*/
	    e32(((((0 << R300_DST_VEC_LOC_SHIFT) | R300_DATA_TYPE_FLOAT_4) << R300_DATA_TYPE_0_SHIFT) |
		 ((R300_LAST_VEC | (2 << R300_DST_VEC_LOC_SHIFT) | R300_DATA_TYPE_FLOAT_4) << R300_DATA_TYPE_1_SHIFT)));
	else
	    /*e32(0x21030003);*/
	    e32(((((0 << R300_DST_VEC_LOC_SHIFT) | R300_DATA_TYPE_FLOAT_4) << R300_DATA_TYPE_0_SHIFT) |
		 ((R300_LAST_VEC | (1 << R300_DST_VEC_LOC_SHIFT) | R300_DATA_TYPE_FLOAT_4) << R300_DATA_TYPE_1_SHIFT)));

	/* disable fog */
	R300_STATECHANGE(r300, fogs);
	reg_start(FG_FOG_BLEND, 0);
	e32(0x0);

	R300_STATECHANGE(r300, vir[1]);
	reg_start(R300_VAP_PROG_STREAM_CNTL_EXT_0, 0);
	e32(((((R300_SWIZZLE_SELECT_X << R300_SWIZZLE_SELECT_X_SHIFT) |
	       (R300_SWIZZLE_SELECT_Y << R300_SWIZZLE_SELECT_Y_SHIFT) |
	       (R300_SWIZZLE_SELECT_Z << R300_SWIZZLE_SELECT_Z_SHIFT) |
	       (R300_SWIZZLE_SELECT_W << R300_SWIZZLE_SELECT_W_SHIFT) |
	       ((R300_WRITE_ENA_X | R300_WRITE_ENA_Y | R300_WRITE_ENA_Z | R300_WRITE_ENA_W) << R300_WRITE_ENA_SHIFT))
	      << R300_SWIZZLE0_SHIFT) |
	     (((R300_SWIZZLE_SELECT_X << R300_SWIZZLE_SELECT_X_SHIFT) |
	       (R300_SWIZZLE_SELECT_Y << R300_SWIZZLE_SELECT_Y_SHIFT) |
	       (R300_SWIZZLE_SELECT_Z << R300_SWIZZLE_SELECT_Z_SHIFT) |
	       (R300_SWIZZLE_SELECT_W << R300_SWIZZLE_SELECT_W_SHIFT) |
	       ((R300_WRITE_ENA_X | R300_WRITE_ENA_Y | R300_WRITE_ENA_Z | R300_WRITE_ENA_W) << R300_WRITE_ENA_SHIFT))
	      << R300_SWIZZLE1_SHIFT)));

	/* R300_VAP_INPUT_CNTL_0, R300_VAP_INPUT_CNTL_1 */
	R300_STATECHANGE(r300, vic);
	reg_start(R300_VAP_VTX_STATE_CNTL, 1);
	e32((R300_SEL_USER_COLOR_0 << R300_COLOR_0_ASSEMBLY_SHIFT));
	e32(R300_INPUT_CNTL_POS | R300_INPUT_CNTL_COLOR | R300_INPUT_CNTL_TC0);

	R300_STATECHANGE(r300, vte);
	/* comes from fglrx startup of clear */
	reg_start(R300_SE_VTE_CNTL, 1);
	e32(R300_VTX_W0_FMT | R300_VPORT_X_SCALE_ENA |
	    R300_VPORT_X_OFFSET_ENA | R300_VPORT_Y_SCALE_ENA |
	    R300_VPORT_Y_OFFSET_ENA | R300_VPORT_Z_SCALE_ENA |
	    R300_VPORT_Z_OFFSET_ENA);
	e32(0x8);

	reg_start(R300_VAP_PSC_SGN_NORM_CNTL, SGN_NORM_ZERO);
	e32(0xaaaaaaaa);

	R300_STATECHANGE(r300, vof);
	reg_start(R300_VAP_OUTPUT_VTX_FMT_0, 1);
	e32(R300_VAP_OUTPUT_VTX_FMT_0__POS_PRESENT |
	    R300_VAP_OUTPUT_VTX_FMT_0__COLOR_0_PRESENT);
	e32(0x0);		/* no textures */

	R300_STATECHANGE(r300, txe);
	reg_start(R300_TX_ENABLE, 0);
	e32(0x0);

	R300_STATECHANGE(r300, vpt);
	reg_start(R300_SE_VPORT_XSCALE, 5);
	efloat(1.0);
	efloat(dPriv->x);
	efloat(1.0);
	efloat(dPriv->y);
	efloat(1.0);
	efloat(0.0);

	R300_STATECHANGE(r300, at);
	reg_start(FG_ALPHA_FUNC, 0);
	e32(0x0);

	R300_STATECHANGE(r300, bld);
	reg_start(R300_RB3D_CBLEND, 1);
	e32(0x0);
	e32(0x0);

	if (has_tcl) {
	    R300_STATECHANGE(r300, vap_clip_cntl);
	    reg_start(R300_VAP_CLIP_CNTL, 0);
	    e32(R300_PS_UCP_MODE_CLIP_AS_TRIFAN | R300_CLIP_DISABLE);
        }

	R300_STATECHANGE(r300, ps);
	reg_start(R300_GA_POINT_SIZE, 0);
	e32(((dPriv->w * 6) << R300_POINTSIZE_X_SHIFT) |
	    ((dPriv->h * 6) << R300_POINTSIZE_Y_SHIFT));

	if (!is_r500) {
		R300_STATECHANGE(r300, ri);
		reg_start(R300_RS_IP_0, 8);
		for (i = 0; i < 8; ++i) {
			e32(R300_RS_SEL_T(1) | R300_RS_SEL_R(2) | R300_RS_SEL_Q(3));
		}

		R300_STATECHANGE(r300, rc);
		/* The second constant is needed to get glxgears display anything .. */
		reg_start(R300_RS_COUNT, 1);
		e32((1 << R300_IC_COUNT_SHIFT) | R300_HIRES_EN);
		e32(0x0);

		R300_STATECHANGE(r300, rr);
		reg_start(R300_RS_INST_0, 0);
<<<<<<< HEAD
		e32(R300_RS_INST_COL_CN_WRITE);
=======
		e32(R500_RS_INST_COL_CN_WRITE);
>>>>>>> 37924cf1
	} else {
	  
		R300_STATECHANGE(r300, ri);
		reg_start(R500_RS_IP_0, 8);
		for (i = 0; i < 8; ++i) {
			e32((1 << R500_RS_IP_TEX_PTR_T_SHIFT) |
			    (2 << R500_RS_IP_TEX_PTR_R_SHIFT) | 
			    (3 << R500_RS_IP_TEX_PTR_Q_SHIFT) );
		}

		R300_STATECHANGE(r300, rc);
		/* The second constant is needed to get glxgears display anything .. */
		reg_start(R300_RS_COUNT, 1);
		e32((1 << R300_IC_COUNT_SHIFT) | R300_HIRES_EN);
		e32(0x0);

		R300_STATECHANGE(r300, rr);
		reg_start(R500_RS_INST_0, 0);
		e32(R500_RS_INST_COL_CN_WRITE);

	}

	if (!is_r500) {
		R300_STATECHANGE(r300, fp);
		reg_start(R300_PFS_CNTL_0, 2);
		e32(0x0);
		e32(0x0);
		e32(0x0);
		reg_start(R300_PFS_NODE_0, 3);
		e32(0x0);
		e32(0x0);
		e32(0x0);
		e32(R300_PFS_NODE_OUTPUT_COLOR);

		R300_STATECHANGE(r300, fpi[0]);
		R300_STATECHANGE(r300, fpi[1]);
		R300_STATECHANGE(r300, fpi[2]);
		R300_STATECHANGE(r300, fpi[3]);

		reg_start(R300_PFS_INSTR0_0, 0);
		e32(FP_INSTRC(MAD, FP_ARGC(SRC0C_XYZ), FP_ARGC(ONE), FP_ARGC(ZERO)));

		reg_start(R300_PFS_INSTR1_0, 0);
		e32(FP_SELC(0, NO, XYZ, FP_TMP(0), 0, 0));

		reg_start(R300_PFS_INSTR2_0, 0);
		e32(FP_INSTRA(MAD, FP_ARGA(SRC0A), FP_ARGA(ONE), FP_ARGA(ZERO)));

		reg_start(R300_PFS_INSTR3_0, 0);
		e32(FP_SELA(0, NO, W, FP_TMP(0), 0, 0));
	} else {
		R300_STATECHANGE(r300, r500fp);
		r500fp_start_fragment(0, 12);

		e32(0x7808);
		e32(R500_TEX_ID(0) | R500_TEX_INST_LD | R500_TEX_SEM_ACQUIRE | R500_TEX_IGNORE_UNCOVERED);
		e32(R500_TEX_SRC_ADDR(0) |  R500_TEX_SRC_S_SWIZ_R |
		    R500_TEX_SRC_T_SWIZ_G |
		    R500_TEX_DST_ADDR(0) |
		    R500_TEX_DST_R_SWIZ_R |
		    R500_TEX_DST_G_SWIZ_G |
		    R500_TEX_DST_B_SWIZ_B |
		    R500_TEX_DST_A_SWIZ_A);
		e32(R500_DX_ADDR(0) |
		    R500_DX_S_SWIZ_R |
		    R500_DX_T_SWIZ_R |
		    R500_DX_R_SWIZ_R |
		    R500_DX_Q_SWIZ_R |
		    R500_DY_ADDR(0) |
		    R500_DY_S_SWIZ_R |
		    R500_DY_T_SWIZ_R |
		    R500_DY_R_SWIZ_R |
		    R500_DY_Q_SWIZ_R);
		e32(0x0);
		e32(0x0);

		e32(R500_INST_TYPE_OUT |
		    R500_INST_TEX_SEM_WAIT |
		    R500_INST_LAST |
		    R500_INST_RGB_OMASK_R |
		    R500_INST_RGB_OMASK_G |
		    R500_INST_RGB_OMASK_B |
		    R500_INST_ALPHA_OMASK);

		e32(R500_RGB_ADDR0(0) |
		    R500_RGB_ADDR1(0) |
		    R500_RGB_ADDR1_CONST |
		    R500_RGB_ADDR2(0) |
		    R500_RGB_ADDR2_CONST |
		    R500_RGB_SRCP_OP_1_MINUS_2RGB0);

		e32(R500_ALPHA_ADDR0(0) |
		    R500_ALPHA_ADDR1(0) |
		    R500_ALPHA_ADDR1_CONST |
		    R500_ALPHA_ADDR2(0) |
		    R500_ALPHA_ADDR2_CONST |
		    R500_ALPHA_SRCP_OP_1_MINUS_2A0);

		e32(R500_ALU_RGB_SEL_A_SRC0 |
		    R500_ALU_RGB_R_SWIZ_A_R |
		    R500_ALU_RGB_G_SWIZ_A_G |
		    R500_ALU_RGB_B_SWIZ_A_B |
		    R500_ALU_RGB_SEL_B_SRC0 |
		    R500_ALU_RGB_R_SWIZ_B_1 |
		    R500_ALU_RGB_B_SWIZ_B_1 |
		    R500_ALU_RGB_G_SWIZ_B_1);

		e32(R500_ALPHA_OP_MAD |
		    R500_ALPHA_SWIZ_A_A |
		    R500_ALPHA_SWIZ_B_1);

		e32(R500_ALU_RGBA_OP_MAD |
		    R500_ALU_RGBA_R_SWIZ_0 |
		    R500_ALU_RGBA_G_SWIZ_0 |
		    R500_ALU_RGBA_B_SWIZ_0 |
		    R500_ALU_RGBA_A_SWIZ_0);
	}

	if (has_tcl) {
		R300_STATECHANGE(r300, pvs);
		reg_start(R300_VAP_PVS_CNTL_1, 2);

		e32((0 << R300_PVS_CNTL_1_PROGRAM_START_SHIFT) |
		    (0 << R300_PVS_CNTL_1_POS_END_SHIFT) |
		    (1 << R300_PVS_CNTL_1_PROGRAM_END_SHIFT));
		e32(0x0);
		e32(1 << R300_PVS_CNTL_3_PROGRAM_UNKNOWN_SHIFT);

		R300_STATECHANGE(r300, vpi);
		vsf_start_fragment(0x0, 8);

		e32(PVS_OP_DST_OPERAND(VE_ADD, GL_FALSE, GL_FALSE, 0, 0xf, PVS_DST_REG_OUT));
		e32(PVS_SRC_OPERAND(0, PVS_SRC_SELECT_X, PVS_SRC_SELECT_Y, PVS_SRC_SELECT_Z, PVS_SRC_SELECT_W, PVS_SRC_REG_INPUT, VSF_FLAG_NONE));
		e32(PVS_SRC_OPERAND(0, PVS_SRC_SELECT_FORCE_0, PVS_SRC_SELECT_FORCE_0, PVS_SRC_SELECT_FORCE_0, PVS_SRC_SELECT_FORCE_0, PVS_SRC_REG_INPUT, VSF_FLAG_NONE));
		e32(0x0);

		e32(PVS_OP_DST_OPERAND(VE_ADD, GL_FALSE, GL_FALSE, 1, 0xf, PVS_DST_REG_OUT));
		e32(PVS_SRC_OPERAND(1, PVS_SRC_SELECT_X, PVS_SRC_SELECT_Y, PVS_SRC_SELECT_Z, PVS_SRC_SELECT_W, PVS_SRC_REG_INPUT, VSF_FLAG_NONE));
		e32(PVS_SRC_OPERAND(1, PVS_SRC_SELECT_FORCE_0, PVS_SRC_SELECT_FORCE_0, PVS_SRC_SELECT_FORCE_0, PVS_SRC_SELECT_FORCE_0, PVS_SRC_REG_INPUT, VSF_FLAG_NONE));
		e32(0x0);
	}
}

/**
 * Buffer clear
 */
static void r300Clear(GLcontext * ctx, GLbitfield mask)
{
	r300ContextPtr r300 = R300_CONTEXT(ctx);
	__DRIdrawablePrivate *dPriv = r300->radeon.dri.drawable;
	int flags = 0;
	int bits = 0;
	int swapped;

	if (RADEON_DEBUG & DEBUG_IOCTL)
		fprintf(stderr, "r300Clear\n");

	{
		LOCK_HARDWARE(&r300->radeon);
		UNLOCK_HARDWARE(&r300->radeon);
		if (dPriv->numClipRects == 0)
			return;
	}

	if (mask & BUFFER_BIT_FRONT_LEFT) {
		flags |= BUFFER_BIT_FRONT_LEFT;
		mask &= ~BUFFER_BIT_FRONT_LEFT;
	}

	if (mask & BUFFER_BIT_BACK_LEFT) {
		flags |= BUFFER_BIT_BACK_LEFT;
		mask &= ~BUFFER_BIT_BACK_LEFT;
	}

	if (mask & BUFFER_BIT_DEPTH) {
		bits |= CLEARBUFFER_DEPTH;
		mask &= ~BUFFER_BIT_DEPTH;
	}

	if ((mask & BUFFER_BIT_STENCIL) && r300->state.stencil.hw_stencil) {
		bits |= CLEARBUFFER_STENCIL;
		mask &= ~BUFFER_BIT_STENCIL;
	}

	if (mask) {
		if (RADEON_DEBUG & DEBUG_FALLBACKS)
			fprintf(stderr, "%s: swrast clear, mask: %x\n",
				__FUNCTION__, mask);
		_swrast_Clear(ctx, mask);
	}

	swapped = r300->radeon.sarea->pfCurrentPage == 1;

	/* Make sure it fits there. */
	r300EnsureCmdBufSpace(r300, 421 * 3, __FUNCTION__);
	if (flags || bits)
		r300EmitClearState(ctx);

	if (flags & BUFFER_BIT_FRONT_LEFT) {
		r300ClearBuffer(r300, bits | CLEARBUFFER_COLOR, swapped);
		bits = 0;
	}

	if (flags & BUFFER_BIT_BACK_LEFT) {
		r300ClearBuffer(r300, bits | CLEARBUFFER_COLOR, swapped ^ 1);
		bits = 0;
	}

	if (bits)
		r300ClearBuffer(r300, bits, 0);

}

void r300Flush(GLcontext * ctx)
{
	r300ContextPtr rmesa = R300_CONTEXT(ctx);

	if (RADEON_DEBUG & DEBUG_IOCTL)
		fprintf(stderr, "%s\n", __FUNCTION__);

	if (rmesa->dma.flush)
		rmesa->dma.flush( rmesa );

	if (rmesa->cmdbuf.count_used > rmesa->cmdbuf.count_reemit)
		r300FlushCmdBuf(rmesa, __FUNCTION__);
}

#ifdef USER_BUFFERS
#include "r300_mem.h"

void r300RefillCurrentDmaRegion(r300ContextPtr rmesa, int size)
{
	struct r300_dma_buffer *dmabuf;
	size = MAX2(size, RADEON_BUFFER_SIZE * 16);

	if (RADEON_DEBUG & (DEBUG_IOCTL | DEBUG_DMA))
		fprintf(stderr, "%s\n", __FUNCTION__);

	if (rmesa->dma.flush) {
		rmesa->dma.flush(rmesa);
	}

	if (rmesa->dma.current.buf) {
#ifdef USER_BUFFERS
		r300_mem_use(rmesa, rmesa->dma.current.buf->id);
#endif
		r300ReleaseDmaRegion(rmesa, &rmesa->dma.current, __FUNCTION__);
	}
	if (rmesa->dma.nr_released_bufs > 4)
		r300FlushCmdBuf(rmesa, __FUNCTION__);

	dmabuf = CALLOC_STRUCT(r300_dma_buffer);
	dmabuf->buf = (void *)1;	/* hack */
	dmabuf->refcount = 1;

	dmabuf->id = r300_mem_alloc(rmesa, 4, size);
	if (dmabuf->id == 0) {
		LOCK_HARDWARE(&rmesa->radeon);	/* no need to validate */

		r300FlushCmdBufLocked(rmesa, __FUNCTION__);
		radeonWaitForIdleLocked(&rmesa->radeon);

		dmabuf->id = r300_mem_alloc(rmesa, 4, size);

		UNLOCK_HARDWARE(&rmesa->radeon);

		if (dmabuf->id == 0) {
			fprintf(stderr,
				"Error: Could not get dma buffer... exiting\n");
			_mesa_exit(-1);
		}
	}

	rmesa->dma.current.buf = dmabuf;
	rmesa->dma.current.address = r300_mem_ptr(rmesa, dmabuf->id);
	rmesa->dma.current.end = size;
	rmesa->dma.current.start = 0;
	rmesa->dma.current.ptr = 0;
}

void r300ReleaseDmaRegion(r300ContextPtr rmesa,
			  struct r300_dma_region *region, const char *caller)
{
	if (RADEON_DEBUG & DEBUG_IOCTL)
		fprintf(stderr, "%s from %s\n", __FUNCTION__, caller);

	if (!region->buf)
		return;

	if (rmesa->dma.flush)
		rmesa->dma.flush(rmesa);

	if (--region->buf->refcount == 0) {
		r300_mem_free(rmesa, region->buf->id);
		FREE(region->buf);
		rmesa->dma.nr_released_bufs++;
	}

	region->buf = 0;
	region->start = 0;
}

/* Allocates a region from rmesa->dma.current.  If there isn't enough
 * space in current, grab a new buffer (and discard what was left of current)
 */
void r300AllocDmaRegion(r300ContextPtr rmesa,
			struct r300_dma_region *region,
			int bytes, int alignment)
{
	if (RADEON_DEBUG & DEBUG_IOCTL)
		fprintf(stderr, "%s %d\n", __FUNCTION__, bytes);

	if (rmesa->dma.flush)
		rmesa->dma.flush(rmesa);

	if (region->buf)
		r300ReleaseDmaRegion(rmesa, region, __FUNCTION__);

	alignment--;
	rmesa->dma.current.start = rmesa->dma.current.ptr =
	    (rmesa->dma.current.ptr + alignment) & ~alignment;

	if (rmesa->dma.current.ptr + bytes > rmesa->dma.current.end)
		r300RefillCurrentDmaRegion(rmesa, (bytes + 0x7) & ~0x7);

	region->start = rmesa->dma.current.start;
	region->ptr = rmesa->dma.current.start;
	region->end = rmesa->dma.current.start + bytes;
	region->address = rmesa->dma.current.address;
	region->buf = rmesa->dma.current.buf;
	region->buf->refcount++;

	rmesa->dma.current.ptr += bytes;	/* bug - if alignment > 7 */
	rmesa->dma.current.start =
	    rmesa->dma.current.ptr = (rmesa->dma.current.ptr + 0x7) & ~0x7;

	assert(rmesa->dma.current.ptr <= rmesa->dma.current.end);
}

#else
static void r300RefillCurrentDmaRegion(r300ContextPtr rmesa)
{
	struct r300_dma_buffer *dmabuf;
	int fd = rmesa->radeon.dri.fd;
	int index = 0;
	int size = 0;
	drmDMAReq dma;
	int ret;

	if (RADEON_DEBUG & (DEBUG_IOCTL | DEBUG_DMA))
		fprintf(stderr, "%s\n", __FUNCTION__);

	if (rmesa->dma.flush) {
		rmesa->dma.flush(rmesa);
	}

	if (rmesa->dma.current.buf)
		r300ReleaseDmaRegion(rmesa, &rmesa->dma.current, __FUNCTION__);

	if (rmesa->dma.nr_released_bufs > 4)
		r300FlushCmdBuf(rmesa, __FUNCTION__);

	dma.context = rmesa->radeon.dri.hwContext;
	dma.send_count = 0;
	dma.send_list = NULL;
	dma.send_sizes = NULL;
	dma.flags = 0;
	dma.request_count = 1;
	dma.request_size = RADEON_BUFFER_SIZE;
	dma.request_list = &index;
	dma.request_sizes = &size;
	dma.granted_count = 0;

	LOCK_HARDWARE(&rmesa->radeon);	/* no need to validate */

	ret = drmDMA(fd, &dma);

	if (ret != 0) {
		/* Try to release some buffers and wait until we can't get any more */
		if (rmesa->dma.nr_released_bufs) {
			r300FlushCmdBufLocked(rmesa, __FUNCTION__);
		}

		if (RADEON_DEBUG & DEBUG_DMA)
			fprintf(stderr, "Waiting for buffers\n");

		radeonWaitForIdleLocked(&rmesa->radeon);
		ret = drmDMA(fd, &dma);

		if (ret != 0) {
			UNLOCK_HARDWARE(&rmesa->radeon);
			fprintf(stderr,
				"Error: Could not get dma buffer... exiting\n");
			_mesa_exit(-1);
		}
	}

	UNLOCK_HARDWARE(&rmesa->radeon);

	if (RADEON_DEBUG & DEBUG_DMA)
		fprintf(stderr, "Allocated buffer %d\n", index);

	dmabuf = CALLOC_STRUCT(r300_dma_buffer);
	dmabuf->buf = &rmesa->radeon.radeonScreen->buffers->list[index];
	dmabuf->refcount = 1;

	rmesa->dma.current.buf = dmabuf;
	rmesa->dma.current.address = dmabuf->buf->address;
	rmesa->dma.current.end = dmabuf->buf->total;
	rmesa->dma.current.start = 0;
	rmesa->dma.current.ptr = 0;
}

void r300ReleaseDmaRegion(r300ContextPtr rmesa,
			  struct r300_dma_region *region, const char *caller)
{
	if (RADEON_DEBUG & DEBUG_IOCTL)
		fprintf(stderr, "%s from %s\n", __FUNCTION__, caller);

	if (!region->buf)
		return;

	if (rmesa->dma.flush)
		rmesa->dma.flush(rmesa);

	if (--region->buf->refcount == 0) {
		drm_radeon_cmd_header_t *cmd;

		if (RADEON_DEBUG & (DEBUG_IOCTL | DEBUG_DMA))
			fprintf(stderr, "%s -- DISCARD BUF %d\n",
				__FUNCTION__, region->buf->buf->idx);
		cmd =
		    (drm_radeon_cmd_header_t *) r300AllocCmdBuf(rmesa,
								sizeof
								(*cmd) / 4,
								__FUNCTION__);
		cmd->dma.cmd_type = R300_CMD_DMA_DISCARD;
		cmd->dma.buf_idx = region->buf->buf->idx;

		FREE(region->buf);
		rmesa->dma.nr_released_bufs++;
	}

	region->buf = 0;
	region->start = 0;
}

/* Allocates a region from rmesa->dma.current.  If there isn't enough
 * space in current, grab a new buffer (and discard what was left of current)
 */
void r300AllocDmaRegion(r300ContextPtr rmesa,
			struct r300_dma_region *region,
			int bytes, int alignment)
{
	if (RADEON_DEBUG & DEBUG_IOCTL)
		fprintf(stderr, "%s %d\n", __FUNCTION__, bytes);

	if (rmesa->dma.flush)
		rmesa->dma.flush(rmesa);

	if (region->buf)
		r300ReleaseDmaRegion(rmesa, region, __FUNCTION__);

	alignment--;
	rmesa->dma.current.start = rmesa->dma.current.ptr =
	    (rmesa->dma.current.ptr + alignment) & ~alignment;

	if (rmesa->dma.current.ptr + bytes > rmesa->dma.current.end)
		r300RefillCurrentDmaRegion(rmesa);

	region->start = rmesa->dma.current.start;
	region->ptr = rmesa->dma.current.start;
	region->end = rmesa->dma.current.start + bytes;
	region->address = rmesa->dma.current.address;
	region->buf = rmesa->dma.current.buf;
	region->buf->refcount++;

	rmesa->dma.current.ptr += bytes;	/* bug - if alignment > 7 */
	rmesa->dma.current.start =
	    rmesa->dma.current.ptr = (rmesa->dma.current.ptr + 0x7) & ~0x7;

	assert(rmesa->dma.current.ptr <= rmesa->dma.current.end);
}

#endif

GLboolean r300IsGartMemory(r300ContextPtr rmesa, const GLvoid * pointer,
			   GLint size)
{
	int offset =
	    (char *)pointer -
	    (char *)rmesa->radeon.radeonScreen->gartTextures.map;
	int valid = (size >= 0 && offset >= 0
		     && offset + size <
		     rmesa->radeon.radeonScreen->gartTextures.size);

	if (RADEON_DEBUG & DEBUG_IOCTL)
		fprintf(stderr, "r300IsGartMemory( %p ) : %d\n", pointer,
			valid);

	return valid;
}

GLuint r300GartOffsetFromVirtual(r300ContextPtr rmesa, const GLvoid * pointer)
{
	int offset =
	    (char *)pointer -
	    (char *)rmesa->radeon.radeonScreen->gartTextures.map;

	//fprintf(stderr, "offset=%08x\n", offset);

	if (offset < 0
	    || offset > rmesa->radeon.radeonScreen->gartTextures.size)
		return ~0;
	else
		return rmesa->radeon.radeonScreen->gart_texture_offset + offset;
}

void r300InitIoctlFuncs(struct dd_function_table *functions)
{
	functions->Clear = r300Clear;
	functions->Finish = radeonFinish;
	functions->Flush = r300Flush;
}<|MERGE_RESOLUTION|>--- conflicted
+++ resolved
@@ -306,11 +306,7 @@
 
 		R300_STATECHANGE(r300, rr);
 		reg_start(R300_RS_INST_0, 0);
-<<<<<<< HEAD
-		e32(R300_RS_INST_COL_CN_WRITE);
-=======
 		e32(R500_RS_INST_COL_CN_WRITE);
->>>>>>> 37924cf1
 	} else {
 	  
 		R300_STATECHANGE(r300, ri);
